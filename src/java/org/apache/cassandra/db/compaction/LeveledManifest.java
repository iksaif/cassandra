--- conflicted
+++ resolved
@@ -152,12 +152,7 @@
 
         for (SSTableReader ssTableReader : added)
             add(ssTableReader);
-<<<<<<< HEAD
-        }
         lastCompactedKeys[minLevel] = SSTableReader.sstableOrdering.max(added).last;
-=======
-        lastCompactedKeys[minLevel] = SSTable.sstableOrdering.max(added).last;
->>>>>>> 02a93025
     }
 
     public synchronized void repairOverlappingSSTables(int level)
