/*
 * Licensed to the Apache Software Foundation (ASF) under one
 * or more contributor license agreements.  See the NOTICE file
 * distributed with this work for additional information
 * regarding copyright ownership.  The ASF licenses this file
 * to you under the Apache License, Version 2.0 (the
 * "License"); you may not use this file except in compliance
 * with the License.  You may obtain a copy of the License at
 *
 *     http://www.apache.org/licenses/LICENSE-2.0
 *
 * Unless required by applicable law or agreed to in writing, software
 * distributed under the License is distributed on an "AS IS" BASIS,
 * WITHOUT WARRANTIES OR CONDITIONS OF ANY KIND, either express or implied.
 * See the License for the specific language governing permissions and
 * limitations under the License.
 */
package org.apache.cassandra.config;

import java.io.ByteArrayInputStream;
import java.io.IOException;
import java.io.StringReader;
import java.lang.reflect.Field;
import java.lang.reflect.Modifier;
import java.util.ArrayList;
import java.util.HashMap;
import java.util.List;
import java.util.Map;
import java.util.Set;
import java.util.TreeMap;
import java.util.concurrent.TimeUnit;

import com.google.common.base.Joiner;
import com.google.common.collect.Sets;

import org.apache.commons.lang3.builder.ToStringBuilder;

import org.slf4j.Logger;
import org.slf4j.LoggerFactory;

import org.apache.cassandra.config.EncryptionOptions.ClientEncryptionOptions;
import org.apache.cassandra.config.EncryptionOptions.ServerEncryptionOptions;
import org.apache.cassandra.exceptions.ConfigurationException;
import org.supercsv.io.CsvListReader;
import org.supercsv.prefs.CsvPreference;

/**
 * A class that contains configuration properties for the cassandra node it runs within.
 *
 * Properties declared as volatile can be mutated via JMX.
 */
public class Config
{
    private static final Logger logger = LoggerFactory.getLogger(Config.class);

    /*
     * Prefix for Java properties for internal Cassandra configuration options
     */
    public static final String PROPERTY_PREFIX = "cassandra.";


    public String cluster_name = "Test Cluster";
    public String authenticator;
    public String authorizer;
    public String role_manager;
    public volatile int permissions_validity_in_ms = 2000;
    public int permissions_cache_max_entries = 1000;
    public volatile int permissions_update_interval_in_ms = -1;
    public volatile int roles_validity_in_ms = 2000;
    public int roles_cache_max_entries = 1000;
    public volatile int roles_update_interval_in_ms = -1;

    /* Hashing strategy Random or OPHF */
    public String partitioner;

    public Boolean auto_bootstrap = true;
    public volatile boolean hinted_handoff_enabled_global = true;
    public String hinted_handoff_enabled;
    public Set<String> hinted_handoff_enabled_by_dc = Sets.newConcurrentHashSet();
    public volatile Integer max_hint_window_in_ms = 3 * 3600 * 1000; // three hours

    public ParameterizedClass seed_provider;
    public DiskAccessMode disk_access_mode = DiskAccessMode.auto;

    public DiskFailurePolicy disk_failure_policy = DiskFailurePolicy.ignore;
    public CommitFailurePolicy commit_failure_policy = CommitFailurePolicy.stop;

    /* initial token in the ring */
    public String initial_token;
    public Integer num_tokens = 1;

    public volatile Long request_timeout_in_ms = 10000L;

    public volatile Long read_request_timeout_in_ms = 5000L;

    public volatile Long range_request_timeout_in_ms = 10000L;

    public volatile Long write_request_timeout_in_ms = 2000L;

    public volatile Long counter_write_request_timeout_in_ms = 5000L;

    public volatile Long cas_contention_timeout_in_ms = 1000L;

    public volatile Long truncate_request_timeout_in_ms = 60000L;

    public Integer streaming_socket_timeout_in_ms = 3600000;

    public boolean cross_node_timeout = false;

    public volatile Double phi_convict_threshold = 8.0;

    public Integer concurrent_reads = 32;
    public Integer concurrent_writes = 32;
    public Integer concurrent_counter_writes = 32;

    @Deprecated
    public Integer concurrent_replicates = null;

    public Integer memtable_flush_writers = null;
    public Integer memtable_heap_space_in_mb;
    public Integer memtable_offheap_space_in_mb;
    public Float memtable_cleanup_threshold = null;

    public Integer storage_port = 7000;
    public Integer ssl_storage_port = 7001;
    public String listen_address;
    public String listen_interface;
    public Boolean listen_interface_prefer_ipv6 = false;
    public String broadcast_address;
    public Boolean listen_on_broadcast_address = false;
    public String internode_authenticator;

    /* intentionally left set to true, despite being set to false in stock 2.2 cassandra.yaml
       we don't want to surprise Thrift users who have the setting blank in the yaml during 2.1->2.2 upgrade */
    public Boolean start_rpc = true;
    public String rpc_address;
    public String rpc_interface;
    public Boolean rpc_interface_prefer_ipv6 = false;
    public String broadcast_rpc_address;
    public Integer rpc_port = 9160;
    public Integer rpc_listen_backlog = 50;
    public String rpc_server_type = "sync";
    public Boolean rpc_keepalive = true;
    public Integer rpc_min_threads = 16;
    public Integer rpc_max_threads = Integer.MAX_VALUE;
    public Integer rpc_send_buff_size_in_bytes;
    public Integer rpc_recv_buff_size_in_bytes;
    public Integer internode_send_buff_size_in_bytes;
    public Integer internode_recv_buff_size_in_bytes;

    public Boolean start_native_transport = false;
    public Integer native_transport_port = 9042;
    public Integer native_transport_max_threads = 128;
    public Integer native_transport_max_frame_size_in_mb = 256;
    public volatile Long native_transport_max_concurrent_connections = -1L;
    public volatile Long native_transport_max_concurrent_connections_per_ip = -1L;

    @Deprecated
    public Integer thrift_max_message_length_in_mb = 16;

    public Integer thrift_framed_transport_size_in_mb = 15;
    public Boolean snapshot_before_compaction = false;
    public Boolean auto_snapshot = true;

    /* if the size of columns or super-columns are more than this, indexing will kick in */
    public Integer column_index_size_in_kb = 64;
<<<<<<< HEAD
    public volatile int batch_size_warn_threshold_in_kb = 5;
    public volatile int batch_size_fail_threshold_in_kb = 50;
=======
    public Integer batch_size_warn_threshold_in_kb = 5;
    public Integer unlogged_batch_across_partitions_warn_threshold = 10;
>>>>>>> c1b1d3bc
    public Integer concurrent_compactors;
    public volatile Integer compaction_throughput_mb_per_sec = 16;
    public volatile Integer compaction_large_partition_warning_threshold_mb = 100;

    public Integer max_streaming_retries = 3;

    public volatile Integer stream_throughput_outbound_megabits_per_sec = 200;
    public volatile Integer inter_dc_stream_throughput_outbound_megabits_per_sec = 200;

    public String[] data_file_directories;

    public String saved_caches_directory;

    // Commit Log
    public String commitlog_directory;
    public Integer commitlog_total_space_in_mb;
    public CommitLogSync commitlog_sync;
    public Double commitlog_sync_batch_window_in_ms;
    public Integer commitlog_sync_period_in_ms;
    public int commitlog_segment_size_in_mb = 32;
    public ParameterizedClass commitlog_compression;
    public int commitlog_max_compression_buffers_in_pool = 3;
 
    @Deprecated
    public int commitlog_periodic_queue_size = -1;

    public String endpoint_snitch;
    public Boolean dynamic_snitch = true;
    public Integer dynamic_snitch_update_interval_in_ms = 100;
    public Integer dynamic_snitch_reset_interval_in_ms = 600000;
    public Double dynamic_snitch_badness_threshold = 0.1;

    public String request_scheduler;
    public RequestSchedulerId request_scheduler_id;
    public RequestSchedulerOptions request_scheduler_options;

    public ServerEncryptionOptions server_encryption_options = new ServerEncryptionOptions();
    public ClientEncryptionOptions client_encryption_options = new ClientEncryptionOptions();
    // this encOptions is for backward compatibility (a warning is logged by DatabaseDescriptor)
    public ServerEncryptionOptions encryption_options;

    public InternodeCompression internode_compression = InternodeCompression.none;

    @Deprecated
    public Integer index_interval = null;

    public int hinted_handoff_throttle_in_kb = 1024;
    public int batchlog_replay_throttle_in_kb = 1024;
    public int max_hints_delivery_threads = 1;
    public int sstable_preemptive_open_interval_in_mb = 50;

    public volatile boolean incremental_backups = false;
    public boolean trickle_fsync = false;
    public int trickle_fsync_interval_in_kb = 10240;

    public Long key_cache_size_in_mb = null;
    public volatile int key_cache_save_period = 14400;
    public volatile int key_cache_keys_to_save = Integer.MAX_VALUE;

    public String row_cache_class_name = "org.apache.cassandra.cache.OHCProvider";
    public long row_cache_size_in_mb = 0;
    public volatile int row_cache_save_period = 0;
    public volatile int row_cache_keys_to_save = Integer.MAX_VALUE;

    public Long counter_cache_size_in_mb = null;
    public volatile int counter_cache_save_period = 7200;
    public volatile int counter_cache_keys_to_save = Integer.MAX_VALUE;

    @Deprecated
    public String memory_allocator;

    private static boolean isClientMode = false;

    public Integer file_cache_size_in_mb;

    public boolean inter_dc_tcp_nodelay = true;

    public MemtableAllocationType memtable_allocation_type = MemtableAllocationType.heap_buffers;

    private static boolean outboundBindAny = false;

    public volatile int tombstone_warn_threshold = 1000;
    public volatile int tombstone_failure_threshold = 100000;

    public volatile Long index_summary_capacity_in_mb;
    public volatile int index_summary_resize_interval_in_minutes = 60;

    public int gc_warn_threshold_in_ms = 0;

    private static final CsvPreference STANDARD_SURROUNDING_SPACES_NEED_QUOTES = new CsvPreference.Builder(CsvPreference.STANDARD_PREFERENCE)
                                                                                                  .surroundingSpacesNeedQuotes(true).build();

    // TTL for different types of trace events.
    public int tracetype_query_ttl = (int) TimeUnit.DAYS.toSeconds(1);
    public int tracetype_repair_ttl = (int) TimeUnit.DAYS.toSeconds(7);

    /*
     * Strategy to use for coalescing messages in OutboundTcpConnection.
     * Can be fixed, movingaverage, timehorizon, disabled. Setting is case and leading/trailing
     * whitespace insensitive. You can also specify a subclass of CoalescingStrategies.CoalescingStrategy by name.
     */
    public String otc_coalescing_strategy = "TIMEHORIZON";

    /*
     * How many microseconds to wait for coalescing. For fixed strategy this is the amount of time after the first
     * messgae is received before it will be sent with any accompanying messages. For moving average this is the
     * maximum amount of time that will be waited as well as the interval at which messages must arrive on average
     * for coalescing to be enabled.
     */
    public static final int otc_coalescing_window_us_default = 200;
    public int otc_coalescing_window_us = otc_coalescing_window_us_default;

    public int windows_timer_interval = 0;

    public boolean enable_user_defined_functions = false;

    public static boolean getOutboundBindAny()
    {
        return outboundBindAny;
    }

    public static void setOutboundBindAny(boolean value)
    {
        outboundBindAny = value;
    }

    public static boolean isClientMode()
    {
        return isClientMode;
    }

    public static void setClientMode(boolean clientMode)
    {
        isClientMode = clientMode;
    }

    public void configHintedHandoff() throws ConfigurationException
    {
        if (hinted_handoff_enabled != null && !hinted_handoff_enabled.isEmpty())
        {
            if (hinted_handoff_enabled.equalsIgnoreCase("true"))
            {
                hinted_handoff_enabled_global = true;
            }
            else if (hinted_handoff_enabled.equalsIgnoreCase("false"))
            {
                hinted_handoff_enabled_global = false;
            }
            else
            {
                try
                {
                    hinted_handoff_enabled_by_dc.addAll(parseHintedHandoffEnabledDCs(hinted_handoff_enabled));
                }
                catch (IOException e)
                {
                    throw new ConfigurationException("Invalid hinted_handoff_enabled parameter " + hinted_handoff_enabled, e);
                }
            }
        }
    }

    public static List<String> parseHintedHandoffEnabledDCs(final String dcNames) throws IOException
    {
        try (final CsvListReader csvListReader = new CsvListReader(new StringReader(dcNames), STANDARD_SURROUNDING_SPACES_NEED_QUOTES))
        {
        	return csvListReader.read();
        }
    }

    public static enum CommitLogSync
    {
        periodic,
        batch
    }
    public static enum InternodeCompression
    {
        all, none, dc
    }

    public static enum DiskAccessMode
    {
        auto,
        mmap,
        mmap_index_only,
        standard,
    }

    public static enum MemtableAllocationType
    {
        unslabbed_heap_buffers,
        heap_buffers,
        offheap_buffers,
        offheap_objects
    }

    public static enum DiskFailurePolicy
    {
        best_effort,
        stop,
        ignore,
        stop_paranoid,
        die
    }

    public static enum CommitFailurePolicy
    {
        stop,
        stop_commit,
        ignore,
        die,
    }

    public static enum RequestSchedulerId
    {
        keyspace
    }

    private static final List<String> SENSITIVE_KEYS = new ArrayList<String>() {{
        add("client_encryption_options");
        add("server_encryption_options");
    }};

    public static void log(Config config)
    {
        Map<String, String> configMap = new TreeMap<>();
        for (Field field : Config.class.getFields())
        {
            // ignore the constants
            if (Modifier.isFinal(field.getModifiers()))
                continue;

            String name = field.getName();
            if (SENSITIVE_KEYS.contains(name))
            {
                configMap.put(name, "<REDACTED>");
                continue;
            }

            String value;
            try
            {
                // Field.get() can throw NPE if the value of the field is null
                value = field.get(config).toString();
            }
            catch (NullPointerException | IllegalAccessException npe)
            {
                value = "null";
            }
            configMap.put(name, value);
        }

        logger.info("Node configuration:[" + Joiner.on("; ").join(configMap.entrySet()) + "]");
    }
}<|MERGE_RESOLUTION|>--- conflicted
+++ resolved
@@ -164,13 +164,9 @@
 
     /* if the size of columns or super-columns are more than this, indexing will kick in */
     public Integer column_index_size_in_kb = 64;
-<<<<<<< HEAD
     public volatile int batch_size_warn_threshold_in_kb = 5;
     public volatile int batch_size_fail_threshold_in_kb = 50;
-=======
-    public Integer batch_size_warn_threshold_in_kb = 5;
     public Integer unlogged_batch_across_partitions_warn_threshold = 10;
->>>>>>> c1b1d3bc
     public Integer concurrent_compactors;
     public volatile Integer compaction_throughput_mb_per_sec = 16;
     public volatile Integer compaction_large_partition_warning_threshold_mb = 100;
