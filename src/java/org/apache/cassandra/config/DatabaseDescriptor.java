--- conflicted
+++ resolved
@@ -718,6 +718,12 @@
         {
             throw new ConfigurationException("Error configuring back-pressure strategy: " + conf.back_pressure_strategy, ex);
         }
+
+        if (conf.otc_coalescing_enough_coalesced_messages > 128)
+            throw new ConfigurationException("otc_coalescing_enough_coalesced_messages must be smaller than 128", false);
+
+        if (conf.otc_coalescing_enough_coalesced_messages <= 0)
+            throw new ConfigurationException("otc_coalescing_enough_coalesced_messages must be positive", false);
     }
 
     private static String storagedirFor(String type)
@@ -971,18 +977,7 @@
             throw new ConfigurationException("Invalid partitioner class " + conf.partitioner, false);
         }
 
-<<<<<<< HEAD
         paritionerName = partitioner.getClass().getCanonicalName();
-=======
-        if (conf.max_value_size_in_mb == null || conf.max_value_size_in_mb <= 0)
-            throw new ConfigurationException("max_value_size_in_mb must be positive", false);
-
-        if (conf.otc_coalescing_enough_coalesced_messages > 128)
-            throw new ConfigurationException("otc_coalescing_enough_coalesced_messages must be smaller than 128", false);
-
-        if (conf.otc_coalescing_enough_coalesced_messages <= 0)
-            throw new ConfigurationException("otc_coalescing_enough_coalesced_messages must be positive", false);
->>>>>>> ca1f65e2
     }
 
     private static FileStore guessFileStore(String dir) throws IOException
@@ -1002,7 +997,6 @@
                     throw e;
             }
         }
-
     }
 
     public static IEndpointSnitch createEndpointSnitch(boolean dynamic, String snitchClassName) throws ConfigurationException
@@ -2268,6 +2262,11 @@
         return conf.otc_coalescing_window_us;
     }
 
+    public static int getWindowsTimerInterval()
+    {
+        return conf.windows_timer_interval;
+    }
+
     public static int getOtcCoalescingEnoughCoalescedMessages()
     {
         return conf.otc_coalescing_enough_coalesced_messages;
@@ -2276,11 +2275,6 @@
     public static void setOtcCoalescingEnoughCoalescedMessages(int otc_coalescing_enough_coalesced_messages)
     {
         conf.otc_coalescing_enough_coalesced_messages = otc_coalescing_enough_coalesced_messages;
-    }
-
-    public static int getWindowsTimerInterval()
-    {
-        return conf.windows_timer_interval;
     }
 
     public static long getPreparedStatementsCacheSizeMB()
