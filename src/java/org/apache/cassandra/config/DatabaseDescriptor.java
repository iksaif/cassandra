/*
 * Licensed to the Apache Software Foundation (ASF) under one
 * or more contributor license agreements.  See the NOTICE file
 * distributed with this work for additional information
 * regarding copyright ownership.  The ASF licenses this file
 * to you under the Apache License, Version 2.0 (the
 * "License"); you may not use this file except in compliance
 * with the License.  You may obtain a copy of the License at
 *
 *     http://www.apache.org/licenses/LICENSE-2.0
 *
 * Unless required by applicable law or agreed to in writing, software
 * distributed under the License is distributed on an "AS IS" BASIS,
 * WITHOUT WARRANTIES OR CONDITIONS OF ANY KIND, either express or implied.
 * See the License for the specific language governing permissions and
 * limitations under the License.
 */
package org.apache.cassandra.config;

import java.io.File;
import java.io.FileFilter;
import java.net.InetAddress;
import java.net.UnknownHostException;
import java.util.*;

import com.google.common.annotations.VisibleForTesting;
import com.google.common.collect.ImmutableSet;
import com.google.common.primitives.Longs;
import org.slf4j.Logger;
import org.slf4j.LoggerFactory;

import org.apache.cassandra.auth.*;
import org.apache.cassandra.config.Config.RequestSchedulerId;
import org.apache.cassandra.config.EncryptionOptions.ClientEncryptionOptions;
import org.apache.cassandra.config.EncryptionOptions.ServerEncryptionOptions;
import org.apache.cassandra.db.ColumnFamilyStore;
import org.apache.cassandra.db.DefsTables;
import org.apache.cassandra.db.SystemKeyspace;
import org.apache.cassandra.dht.IPartitioner;
import org.apache.cassandra.exceptions.ConfigurationException;
import org.apache.cassandra.io.FSWriteError;
import org.apache.cassandra.io.util.FileUtils;
import org.apache.cassandra.io.util.IAllocator;
import org.apache.cassandra.locator.DynamicEndpointSnitch;
import org.apache.cassandra.locator.EndpointSnitchInfo;
import org.apache.cassandra.locator.IEndpointSnitch;
import org.apache.cassandra.locator.SeedProvider;
import org.apache.cassandra.net.MessagingService;
import org.apache.cassandra.scheduler.IRequestScheduler;
import org.apache.cassandra.scheduler.NoScheduler;
import org.apache.cassandra.service.CacheService;
import org.apache.cassandra.utils.FBUtilities;

public class DatabaseDescriptor
{
    private static final Logger logger = LoggerFactory.getLogger(DatabaseDescriptor.class);

    private static IEndpointSnitch snitch;
    private static InetAddress listenAddress; // leave null so we can fall through to getLocalHost
    private static InetAddress broadcastAddress;
    private static InetAddress rpcAddress;
    private static SeedProvider seedProvider;
    private static IInternodeAuthenticator internodeAuthenticator;

    /* Hashing strategy Random or OPHF */
    private static IPartitioner<?> partitioner;
    private static String paritionerName;

    private static Config.DiskAccessMode indexAccessMode;

    private static Config conf;

    private static IAuthenticator authenticator = new AllowAllAuthenticator();
    private static IAuthorizer authorizer = new AllowAllAuthorizer();

    private static IRequestScheduler requestScheduler;
    private static RequestSchedulerId requestSchedulerId;
    private static RequestSchedulerOptions requestSchedulerOptions;

    private static long keyCacheSizeInMB;
    private static IAllocator memoryAllocator;

    private static String localDC;
    private static Comparator<InetAddress> localComparator;

    static
    {
        // In client mode, we use a default configuration. Note that the fields of this class will be
        // left unconfigured however (the partitioner or localDC will be null for instance) so this
        // should be used with care.
        try
        {
            if (Config.isClientMode())
            {
                conf = new Config();
                // at least we have to set memoryAllocator to open SSTable in client mode
                memoryAllocator = FBUtilities.newOffHeapAllocator(conf.memory_allocator);
            }
            else
            {
                applyConfig(loadConfig());
            }
        }
        catch (ConfigurationException e)
        {
            logger.error("Fatal configuration error", e);
            System.err.println(e.getMessage() + "\nFatal configuration error; unable to start. See log for stacktrace.");
            System.exit(1);
        }
        catch (Exception e)
        {
            logger.error("Fatal error during configuration loading", e);
            System.err.println(e.getMessage() + "\nFatal error during configuration loading; unable to start. See log for stacktrace.");
            System.exit(1);
        }
    }

    @VisibleForTesting
    static Config loadConfig() throws ConfigurationException
    {
        String loaderClass = System.getProperty("cassandra.config.loader");
        ConfigurationLoader loader = loaderClass == null
                                   ? new YamlConfigurationLoader()
                                   : FBUtilities.<ConfigurationLoader>construct(loaderClass, "configuration loading");
        return loader.loadConfig();
    }

    private static void applyConfig(Config config) throws ConfigurationException
    {
        conf = config;

        logger.info("Data files directories: " + Arrays.toString(conf.data_file_directories));
        logger.info("Commit log directory: " + conf.commitlog_directory);

        if (conf.commitlog_sync == null)
        {
            throw new ConfigurationException("Missing required directive CommitLogSync");
        }

        if (conf.commitlog_sync == Config.CommitLogSync.batch)
        {
            if (conf.commitlog_sync_batch_window_in_ms == null)
            {
                throw new ConfigurationException("Missing value for commitlog_sync_batch_window_in_ms: Double expected.");
            }
            else if (conf.commitlog_sync_period_in_ms != null)
            {
                throw new ConfigurationException("Batch sync specified, but commitlog_sync_period_in_ms found. Only specify commitlog_sync_batch_window_in_ms when using batch sync");
            }
            logger.debug("Syncing log with a batch window of " + conf.commitlog_sync_batch_window_in_ms);
        }
        else
        {
            if (conf.commitlog_sync_period_in_ms == null)
            {
                throw new ConfigurationException("Missing value for commitlog_sync_period_in_ms: Integer expected");
            }
            else if (conf.commitlog_sync_batch_window_in_ms != null)
            {
                throw new ConfigurationException("commitlog_sync_period_in_ms specified, but commitlog_sync_batch_window_in_ms found.  Only specify commitlog_sync_period_in_ms when using periodic sync.");
            }
            logger.debug("Syncing log with a period of " + conf.commitlog_sync_period_in_ms);
        }

        if (conf.commitlog_total_space_in_mb == null)
            conf.commitlog_total_space_in_mb = System.getProperty("os.arch").contains("64") ? 1024 : 32;

        /* evaluate the DiskAccessMode Config directive, which also affects indexAccessMode selection */
        if (conf.disk_access_mode == Config.DiskAccessMode.auto)
        {
            conf.disk_access_mode = System.getProperty("os.arch").contains("64") ? Config.DiskAccessMode.mmap : Config.DiskAccessMode.standard;
            indexAccessMode = conf.disk_access_mode;
            logger.info("DiskAccessMode 'auto' determined to be " + conf.disk_access_mode + ", indexAccessMode is " + indexAccessMode );
        }
        else if (conf.disk_access_mode == Config.DiskAccessMode.mmap_index_only)
        {
            conf.disk_access_mode = Config.DiskAccessMode.standard;
            indexAccessMode = Config.DiskAccessMode.mmap;
            logger.info("DiskAccessMode is " + conf.disk_access_mode + ", indexAccessMode is " + indexAccessMode );
        }
        else
        {
            indexAccessMode = conf.disk_access_mode;
            logger.info("DiskAccessMode is " + conf.disk_access_mode + ", indexAccessMode is " + indexAccessMode );
        }

        logger.info("disk_failure_policy is " + conf.disk_failure_policy);

        /* Authentication and authorization backend, implementing IAuthenticator and IAuthorizer */
        if (conf.authenticator != null)
            authenticator = FBUtilities.newAuthenticator(conf.authenticator);

        if (conf.authorizer != null)
            authorizer = FBUtilities.newAuthorizer(conf.authorizer);

        if (conf.internode_authenticator != null)
            internodeAuthenticator = FBUtilities.construct(conf.internode_authenticator, "internode_authenticator");
        else
            internodeAuthenticator = new AllowAllInternodeAuthenticator();

        authenticator.validateConfiguration();
        authorizer.validateConfiguration();
        internodeAuthenticator.validateConfiguration();

        /* Hashing strategy */
        if (conf.partitioner == null)
        {
            throw new ConfigurationException("Missing directive: partitioner");
        }
        try
        {
            partitioner = FBUtilities.newPartitioner(System.getProperty("cassandra.partitioner", conf.partitioner));
        }
        catch (Exception e)
        {
            throw new ConfigurationException("Invalid partitioner class " + conf.partitioner);
        }
        paritionerName = partitioner.getClass().getCanonicalName();

        /* phi convict threshold for FailureDetector */
        if (conf.phi_convict_threshold < 5 || conf.phi_convict_threshold > 16)
        {
            throw new ConfigurationException("phi_convict_threshold must be between 5 and 16");
        }

        /* Thread per pool */
        if (conf.concurrent_reads != null && conf.concurrent_reads < 2)
        {
            throw new ConfigurationException("concurrent_reads must be at least 2");
        }

        if (conf.concurrent_writes != null && conf.concurrent_writes < 2)
        {
            throw new ConfigurationException("concurrent_writes must be at least 2");
        }

        if (conf.concurrent_replicates != null && conf.concurrent_replicates < 2)
        {
            throw new ConfigurationException("concurrent_replicates must be at least 2");
        }

        if (conf.memtable_total_space_in_mb == null)
            conf.memtable_total_space_in_mb = (int) (Runtime.getRuntime().maxMemory() / (3 * 1048576));
        if (conf.memtable_total_space_in_mb <= 0)
            throw new ConfigurationException("memtable_total_space_in_mb must be positive");
        logger.info("Global memtable threshold is enabled at {}MB", conf.memtable_total_space_in_mb);

        /* Memtable flush writer threads */
        if (conf.memtable_flush_writers != null && conf.memtable_flush_writers < 1)
        {
            throw new ConfigurationException("memtable_flush_writers must be at least 1");
        }
        else if (conf.memtable_flush_writers == null)
        {
            conf.memtable_flush_writers = conf.data_file_directories.length;
        }

        /* Local IP or hostname to bind services to */
        if (conf.listen_address != null)
        {
            try
            {
                listenAddress = InetAddress.getByName(conf.listen_address);
            }
            catch (UnknownHostException e)
            {
                throw new ConfigurationException("Unknown listen_address '" + conf.listen_address + "'");
            }
        }

        /* Gossip Address to broadcast */
        if (conf.broadcast_address != null)
        {
            if (conf.broadcast_address.equals("0.0.0.0"))
            {
                throw new ConfigurationException("broadcast_address cannot be 0.0.0.0!");
            }

            try
            {
                broadcastAddress = InetAddress.getByName(conf.broadcast_address);
            }
            catch (UnknownHostException e)
            {
                throw new ConfigurationException("Unknown broadcast_address '" + conf.broadcast_address + "'");
            }
        }

        /* Local IP or hostname to bind RPC server to */
        if (conf.rpc_address != null)
        {
            try
            {
                rpcAddress = InetAddress.getByName(conf.rpc_address);
            }
            catch (UnknownHostException e)
            {
                throw new ConfigurationException("Unknown host in rpc_address " + conf.rpc_address);
            }
        }
        else
        {
            rpcAddress = FBUtilities.getLocalAddress();
        }

        if (conf.thrift_framed_transport_size_in_mb <= 0)
            throw new ConfigurationException("thrift_framed_transport_size_in_mb must be positive");

        /* end point snitch */
        if (conf.endpoint_snitch == null)
        {
            throw new ConfigurationException("Missing endpoint_snitch directive");
        }
        snitch = createEndpointSnitch(conf.endpoint_snitch);
        EndpointSnitchInfo.create();

        localDC = snitch.getDatacenter(FBUtilities.getBroadcastAddress());
        localComparator = new Comparator<InetAddress>()
        {
            public int compare(InetAddress endpoint1, InetAddress endpoint2)
            {
                boolean local1 = localDC.equals(snitch.getDatacenter(endpoint1));
                boolean local2 = localDC.equals(snitch.getDatacenter(endpoint2));
                if (local1 && !local2)
                    return -1;
                if (local2 && !local1)
                    return 1;
                return 0;
            }
        };

        /* Request Scheduler setup */
        requestSchedulerOptions = conf.request_scheduler_options;
        if (conf.request_scheduler != null)
        {
            try
            {
                if (requestSchedulerOptions == null)
                {
                    requestSchedulerOptions = new RequestSchedulerOptions();
                }
                Class<?> cls = Class.forName(conf.request_scheduler);
                requestScheduler = (IRequestScheduler) cls.getConstructor(RequestSchedulerOptions.class).newInstance(requestSchedulerOptions);
            }
            catch (ClassNotFoundException e)
            {
                throw new ConfigurationException("Invalid Request Scheduler class " + conf.request_scheduler);
            }
            catch (Exception e)
            {
                throw new ConfigurationException("Unable to instantiate request scheduler", e);
            }
        }
        else
        {
            requestScheduler = new NoScheduler();
        }

        if (conf.request_scheduler_id == RequestSchedulerId.keyspace)
        {
            requestSchedulerId = conf.request_scheduler_id;
        }
        else
        {
            // Default to Keyspace
            requestSchedulerId = RequestSchedulerId.keyspace;
        }

        if (logger.isDebugEnabled() && conf.auto_bootstrap != null)
        {
            logger.debug("setting auto_bootstrap to " + conf.auto_bootstrap);
        }

        logger.info((conf.multithreaded_compaction ? "" : "Not ") + "using multi-threaded compaction");

        if (conf.in_memory_compaction_limit_in_mb != null && conf.in_memory_compaction_limit_in_mb <= 0)
        {
            throw new ConfigurationException("in_memory_compaction_limit_in_mb must be a positive integer");
        }

        if (conf.concurrent_compactors == null)
            conf.concurrent_compactors = FBUtilities.getAvailableProcessors();

        if (conf.concurrent_compactors <= 0)
            throw new ConfigurationException("concurrent_compactors should be strictly greater than 0");

        /* data file and commit log directories. they get created later, when they're needed. */
        if (conf.commitlog_directory != null && conf.data_file_directories != null && conf.saved_caches_directory != null)
        {
            for (String datadir : conf.data_file_directories)
            {
                if (datadir.equals(conf.commitlog_directory))
                    throw new ConfigurationException("commitlog_directory must not be the same as any data_file_directories");
                if (datadir.equals(conf.saved_caches_directory))
                    throw new ConfigurationException("saved_caches_directory must not be the same as any data_file_directories");
            }

            if (conf.commitlog_directory.equals(conf.saved_caches_directory))
                throw new ConfigurationException("saved_caches_directory must not be the same as the commitlog_directory");
        }
        else
        {
            if (conf.commitlog_directory == null)
                throw new ConfigurationException("commitlog_directory missing");
            if (conf.data_file_directories == null)
                throw new ConfigurationException("data_file_directories missing; at least one data directory must be specified");
            if (conf.saved_caches_directory == null)
                throw new ConfigurationException("saved_caches_directory missing");
        }

        if (conf.initial_token != null)
            for (String token : tokensFromString(conf.initial_token))
                partitioner.getTokenFactory().validate(token);

        try
        {
            // if key_cache_size_in_mb option was set to "auto" then size of the cache should be "min(5% of Heap (in MB), 100MB)
            keyCacheSizeInMB = (conf.key_cache_size_in_mb == null)
                ? Math.min(Math.max(1, (int) (Runtime.getRuntime().totalMemory() * 0.05 / 1024 / 1024)), 100)
                : conf.key_cache_size_in_mb;

            if (keyCacheSizeInMB < 0)
                throw new NumberFormatException(); // to escape duplicating error message
        }
        catch (NumberFormatException e)
        {
            throw new ConfigurationException("key_cache_size_in_mb option was set incorrectly to '"
                    + conf.key_cache_size_in_mb + "', supported values are <integer> >= 0.");
        }

        memoryAllocator = FBUtilities.newOffHeapAllocator(conf.memory_allocator);

        if(conf.encryption_options != null)
        {
            logger.warn("Please rename encryption_options as server_encryption_options in the yaml");
            //operate under the assumption that server_encryption_options is not set in yaml rather than both
            conf.server_encryption_options = conf.encryption_options;
        }

        // Hardcoded system keyspaces
        List<KSMetaData> systemKeyspaces = Arrays.asList(KSMetaData.systemKeyspace(), KSMetaData.traceKeyspace());
        assert systemKeyspaces.size() == Schema.systemKeyspaceNames.size();
        for (KSMetaData ksmd : systemKeyspaces)
        {
            // install the definition
            for (CFMetaData cfm : ksmd.cfMetaData().values())
                Schema.instance.load(cfm);
            Schema.instance.setKeyspaceDefinition(ksmd);
        }

        /* Load the seeds for node contact points */
        if (conf.seed_provider == null)
        {
            throw new ConfigurationException("seeds configuration is missing; a minimum of one seed is required.");
        }
        try
        {
            Class<?> seedProviderClass = Class.forName(conf.seed_provider.class_name);
            seedProvider = (SeedProvider)seedProviderClass.getConstructor(Map.class).newInstance(conf.seed_provider.parameters);
        }
        // there are about 5 checked exceptions that could be thrown here.
        catch (Exception e)
        {
            logger.error("Fatal configuration error", e);
            System.err.println(e.getMessage() + "\nFatal configuration error; unable to start server.  See log for stacktrace.");
            System.exit(1);
        }
        if (seedProvider.getSeeds().size() == 0)
            throw new ConfigurationException("The seed provider lists no seeds.");
    }

    private static IEndpointSnitch createEndpointSnitch(String snitchClassName) throws ConfigurationException
    {
        if (!snitchClassName.contains("."))
            snitchClassName = "org.apache.cassandra.locator." + snitchClassName;
        IEndpointSnitch snitch = FBUtilities.construct(snitchClassName, "snitch");
        return conf.dynamic_snitch ? new DynamicEndpointSnitch(snitch) : snitch;
    }

    /** load keyspace (keyspace) definitions, but do not initialize the keyspace instances. */
    public static void loadSchemas()
    {
        ColumnFamilyStore schemaCFS = SystemKeyspace.schemaCFS(SystemKeyspace.SCHEMA_KEYSPACES_CF);

        // if keyspace with definitions is empty try loading the old way
        if (schemaCFS.estimateKeys() == 0)
        {
<<<<<<< HEAD
            logger.info("Couldn't detect any schema definitions in local storage.");
            // peek around the data directories to see if anything is there.
            if (hasExistingNoSystemTables())
                logger.info("Found keyspace data in data directories. Consider using cqlsh to define your schema.");
=======
            // we can load tables from local storage if a version is set in the system table and that actually maps to
            // real data in the definitions table.  If we do end up loading from xml, store the definitions so that we
            // don't load from xml anymore.
            UUID uuid = MigrationManager.getLastMigrationId();

            if (uuid == null)
            {
                logger.info("Couldn't detect any schema definitions in local storage.");
                // peek around the data directories to see if anything is there.
                if (hasExistingNoSystemTables())
                    logger.info("Found table data in data directories. Consider using cqlsh to define your schema.");
                else
                    logger.info("To create keyspaces and column families, see 'help create' in cqlsh.");
            }
>>>>>>> 681983a1
            else
                logger.info("To create keyspaces and column families, see 'help create keyspace' in cqlsh.");
        }
        else
        {
            Schema.instance.load(DefsTables.loadFromKeyspace());
        }

        Schema.instance.updateVersion();
    }

    private static boolean hasExistingNoSystemTables()
    {
        for (String dataDir : getAllDataFileLocations())
        {
            File dataPath = new File(dataDir);
            if (dataPath.exists() && dataPath.isDirectory())
            {
                // see if there are other directories present.
                int dirCount = dataPath.listFiles(new FileFilter()
                {
                    public boolean accept(File pathname)
                    {
                        return (pathname.isDirectory() && !Schema.systemKeyspaceNames.contains(pathname.getName()));
                    }
                }).length;

                if (dirCount > 0)
                    return true;
            }
        }

        return false;
    }

    public static IAuthenticator getAuthenticator()
    {
        return authenticator;
    }

    public static IAuthorizer getAuthorizer()
    {
        return authorizer;
    }

    public static int getPermissionsValidity()
    {
        return conf.permissions_validity_in_ms;
    }

    public static int getThriftFramedTransportSize()
    {
        return conf.thrift_framed_transport_size_in_mb * 1024 * 1024;
    }

    /**
     * Creates all storage-related directories.
     */
    public static void createAllDirectories()
    {
        try
        {
            if (conf.data_file_directories.length == 0)
                throw new ConfigurationException("At least one DataFileDirectory must be specified");

            for (String dataFileDirectory : conf.data_file_directories)
            {
                FileUtils.createDirectory(dataFileDirectory);
            }

            if (conf.commitlog_directory == null)
                throw new ConfigurationException("commitlog_directory must be specified");

            FileUtils.createDirectory(conf.commitlog_directory);

            if (conf.saved_caches_directory == null)
                throw new ConfigurationException("saved_caches_directory must be specified");

            FileUtils.createDirectory(conf.saved_caches_directory);
        }
        catch (ConfigurationException e)
        {
            logger.error("Fatal error: " + e.getMessage());
            System.err.println("Bad configuration; unable to start server");
            System.exit(1);
        }
        catch (FSWriteError e)
        {
            logger.error("Fatal error: " + e.getMessage());
            System.err.println(e.getCause().getMessage() + "; unable to start server");
            System.exit(1);
        }
    }

    public static IPartitioner<?> getPartitioner()
    {
        return partitioner;
    }

    public static String getPartitionerName()
    {
        return paritionerName;
    }

    /* For tests ONLY, don't use otherwise or all hell will break loose */
    public static void setPartitioner(IPartitioner<?> newPartitioner)
    {
        partitioner = newPartitioner;
    }

    public static IEndpointSnitch getEndpointSnitch()
    {
        return snitch;
    }
    public static void setEndpointSnitch(IEndpointSnitch eps)
    {
        snitch = eps;
    }

    public static IRequestScheduler getRequestScheduler()
    {
        return requestScheduler;
    }

    public static RequestSchedulerOptions getRequestSchedulerOptions()
    {
        return requestSchedulerOptions;
    }

    public static RequestSchedulerId getRequestSchedulerId()
    {
        return requestSchedulerId;
    }

    public static int getColumnIndexSize()
    {
        return conf.column_index_size_in_kb * 1024;
    }

    public static Collection<String> getInitialTokens()
    {
        return tokensFromString(System.getProperty("cassandra.initial_token", conf.initial_token));
    }

    public static Collection<String> tokensFromString(String tokenString)
    {
        List<String> tokens = new ArrayList<String>();
        if (tokenString != null)
            for (String token : tokenString.split(","))
                tokens.add(token.replaceAll("^\\s+", "").replaceAll("\\s+$", ""));
        return tokens;
    }

    public static Integer getNumTokens()
    {
        return conf.num_tokens;
    }

    public static Collection<String> getReplaceTokens()
    {
        return tokensFromString(System.getProperty("cassandra.replace_token", null));
    }

    public static UUID getReplaceNode()
    {
        try
        {
            return UUID.fromString(System.getProperty("cassandra.replace_node", null));
        } catch (NullPointerException e)
        {
            return null;
        }
    }

    public static boolean isReplacing()
    {
        return 0 != getReplaceTokens().size() || getReplaceNode() != null;
    }

    public static String getClusterName()
    {
        return conf.cluster_name;
    }

    public static int getMaxStreamingRetries()
    {
        return conf.max_streaming_retries;
    }

    public static int getStoragePort()
    {
        return Integer.parseInt(System.getProperty("cassandra.storage_port", conf.storage_port.toString()));
    }

    public static int getSSLStoragePort()
    {
        return Integer.parseInt(System.getProperty("cassandra.ssl_storage_port", conf.ssl_storage_port.toString()));
    }

    public static int getRpcPort()
    {
        return Integer.parseInt(System.getProperty("cassandra.rpc_port", conf.rpc_port.toString()));
    }

    public static long getRpcTimeout()
    {
        return conf.request_timeout_in_ms;
    }

    public static void setRpcTimeout(Long timeOutInMillis)
    {
        conf.request_timeout_in_ms = timeOutInMillis;
    }

    public static long getReadRpcTimeout()
    {
        return conf.read_request_timeout_in_ms;
    }

    public static void setReadRpcTimeout(Long timeOutInMillis)
    {
        conf.read_request_timeout_in_ms = timeOutInMillis;
    }

    public static long getRangeRpcTimeout()
    {
        return conf.range_request_timeout_in_ms;
    }

    public static void setRangeRpcTimeout(Long timeOutInMillis)
    {
        conf.range_request_timeout_in_ms = timeOutInMillis;
    }

    public static long getWriteRpcTimeout()
    {
        return conf.write_request_timeout_in_ms;
    }

    public static void setWriteRpcTimeout(Long timeOutInMillis)
    {
        conf.write_request_timeout_in_ms = timeOutInMillis;
    }

    public static long getCasContentionTimeout()
    {
        return conf.cas_contention_timeout_in_ms;
    }

    public static void setCasContentionTimeout(Long timeOutInMillis)
    {
        conf.cas_contention_timeout_in_ms = timeOutInMillis;
    }

    public static long getTruncateRpcTimeout()
    {
        return conf.truncate_request_timeout_in_ms;
    }

    public static void setTruncateRpcTimeout(Long timeOutInMillis)
    {
        conf.truncate_request_timeout_in_ms = timeOutInMillis;
    }

    public static boolean hasCrossNodeTimeout()
    {
        return conf.cross_node_timeout;
    }

    // not part of the Verb enum so we can change timeouts easily via JMX
    public static long getTimeout(MessagingService.Verb verb)
    {
        switch (verb)
        {
            case READ:
                return getReadRpcTimeout();
            case RANGE_SLICE:
                return getRangeRpcTimeout();
            case TRUNCATE:
                return getTruncateRpcTimeout();
            case READ_REPAIR:
            case MUTATION:
                return getWriteRpcTimeout();
            default:
                return getRpcTimeout();
        }
    }

    /**
     * @return the minimum configured {read, write, range, truncate, misc} timeout
     */
    public static long getMinRpcTimeout()
    {
        return Longs.min(getRpcTimeout(), getReadRpcTimeout(), getRangeRpcTimeout(), getWriteRpcTimeout(), getTruncateRpcTimeout());
    }

    public static double getPhiConvictThreshold()
    {
        return conf.phi_convict_threshold;
    }

    public static void setPhiConvictThreshold(double phiConvictThreshold)
    {
        conf.phi_convict_threshold = phiConvictThreshold;
    }

    public static int getConcurrentReaders()
    {
        return conf.concurrent_reads;
    }

    public static int getConcurrentWriters()
    {
        return conf.concurrent_writes;
    }

    public static int getConcurrentReplicators()
    {
        return conf.concurrent_replicates;
    }

    public static int getFlushWriters()
    {
            return conf.memtable_flush_writers;
    }

    public static int getInMemoryCompactionLimit()
    {
        return conf.in_memory_compaction_limit_in_mb * 1024 * 1024;
    }

    public static void setInMemoryCompactionLimit(int sizeInMB)
    {
        conf.in_memory_compaction_limit_in_mb = sizeInMB;
    }

    public static int getConcurrentCompactors()
    {
        return conf.concurrent_compactors;
    }

    public static boolean isMultithreadedCompaction()
    {
        return conf.multithreaded_compaction;
    }

    public static int getCompactionThroughputMbPerSec()
    {
        return conf.compaction_throughput_mb_per_sec;
    }

    public static void setCompactionThroughputMbPerSec(int value)
    {
        conf.compaction_throughput_mb_per_sec = value;
    }

    public static int getStreamThroughputOutboundMegabitsPerSec()
    {
        return conf.stream_throughput_outbound_megabits_per_sec;
    }

    public static void setStreamThroughputOutboundMegabitsPerSec(int value)
    {
        conf.stream_throughput_outbound_megabits_per_sec = value;
    }

    public static String[] getAllDataFileLocations()
    {
        return conf.data_file_directories;
    }

    public static String getCommitLogLocation()
    {
        return conf.commitlog_directory;
    }

    /**
     * size of commitlog segments to allocate
     */
    public static int getCommitLogSegmentSize()
    {
        return conf.commitlog_segment_size_in_mb * 1024 * 1024;
    }

    public static String getSavedCachesLocation()
    {
        return conf.saved_caches_directory;
    }

    public static Set<InetAddress> getSeeds()
    {
        return ImmutableSet.<InetAddress>builder().addAll(seedProvider.getSeeds()).build();
    }

    public static InetAddress getListenAddress()
    {
        return listenAddress;
    }

    public static InetAddress getBroadcastAddress()
    {
        return broadcastAddress;
    }

    public static IInternodeAuthenticator getInternodeAuthenticator()
    {
        return internodeAuthenticator;
    }

    public static void setBroadcastAddress(InetAddress broadcastAdd)
    {
        broadcastAddress = broadcastAdd;
    }

    public static boolean startRpc()
    {
        return conf.start_rpc;
    }

    public static InetAddress getRpcAddress()
    {
        return rpcAddress;
    }

    public static String getRpcServerType()
    {
        return conf.rpc_server_type;
    }

    public static boolean getRpcKeepAlive()
    {
        return conf.rpc_keepalive;
    }

    public static Integer getRpcMinThreads()
    {
        return conf.rpc_min_threads;
    }

    public static Integer getRpcMaxThreads()
    {
        return conf.rpc_max_threads;
    }

    public static Integer getRpcSendBufferSize()
    {
        return conf.rpc_send_buff_size_in_bytes;
    }

    public static Integer getRpcRecvBufferSize()
    {
        return conf.rpc_recv_buff_size_in_bytes;
    }

    public static Integer getInternodeSendBufferSize()
    {
        return conf.internode_send_buff_size_in_bytes;
    }

    public static Integer getInternodeRecvBufferSize()
    {
        return conf.internode_recv_buff_size_in_bytes;
    }

    public static boolean startNativeTransport()
    {
        return conf.start_native_transport;
    }

    public static InetAddress getNativeTransportAddress()
    {
        return getRpcAddress();
    }

    public static int getNativeTransportPort()
    {
        return Integer.parseInt(System.getProperty("cassandra.native_transport_port", conf.native_transport_port.toString()));
    }

    public static Integer getNativeTransportMinThreads()
    {
        return conf.native_transport_min_threads;
    }

    public static Integer getNativeTransportMaxThreads()
    {
        return conf.native_transport_max_threads;
    }

    public static double getCommitLogSyncBatchWindow()
    {
        return conf.commitlog_sync_batch_window_in_ms;
    }

    public static int getCommitLogSyncPeriod() {
        return conf.commitlog_sync_period_in_ms;
    }

    public static Config.CommitLogSync getCommitLogSync()
    {
        return conf.commitlog_sync;
    }

    public static Config.DiskAccessMode getDiskAccessMode()
    {
        return conf.disk_access_mode;
    }

    public static Config.DiskAccessMode getIndexAccessMode()
    {
        return indexAccessMode;
    }

    public static void setDiskFailurePolicy(Config.DiskFailurePolicy policy)
    {
        conf.disk_failure_policy = policy;
    }

    public static Config.DiskFailurePolicy getDiskFailurePolicy()
    {
        return conf.disk_failure_policy;
    }

    public static boolean isSnapshotBeforeCompaction()
    {
        return conf.snapshot_before_compaction;
    }

    public static boolean isAutoSnapshot() {
        return conf.auto_snapshot;
    }

    public static boolean isAutoBootstrap()
    {
        return conf.auto_bootstrap;
    }

    public static void setHintedHandoffEnabled(boolean hintedHandoffEnabled)
    {
        conf.hinted_handoff_enabled = hintedHandoffEnabled;
    }

    public static boolean hintedHandoffEnabled()
    {
        return conf.hinted_handoff_enabled;
    }

    public static void setMaxHintWindow(int ms)
    {
        conf.max_hint_window_in_ms = ms;
    }

    public static int getMaxHintWindow()
    {
        return conf.max_hint_window_in_ms;
    }

    public static File getSerializedCachePath(String ksName, String cfName, CacheService.CacheType cacheType, String version)
    {
        return new File(conf.saved_caches_directory + File.separator + ksName + "-" + cfName + "-" + cacheType + (version == null ? "" : "-" + version + ".db"));
    }

    public static int getDynamicUpdateInterval()
    {
        return conf.dynamic_snitch_update_interval_in_ms;
    }
    public static void setDynamicUpdateInterval(Integer dynamicUpdateInterval)
    {
        conf.dynamic_snitch_update_interval_in_ms = dynamicUpdateInterval;
    }

    public static int getDynamicResetInterval()
    {
        return conf.dynamic_snitch_reset_interval_in_ms;
    }
    public static void setDynamicResetInterval(Integer dynamicResetInterval)
    {
        conf.dynamic_snitch_reset_interval_in_ms = dynamicResetInterval;
    }

    public static double getDynamicBadnessThreshold()
    {
        return conf.dynamic_snitch_badness_threshold;
    }

    public static void setDynamicBadnessThreshold(Double dynamicBadnessThreshold)
    {
        conf.dynamic_snitch_badness_threshold = dynamicBadnessThreshold;
    }

    public static ServerEncryptionOptions getServerEncryptionOptions()
    {
        return conf.server_encryption_options;
    }

    public static ClientEncryptionOptions getClientEncryptionOptions()
    {
        return conf.client_encryption_options;
    }

    public static int getHintedHandoffThrottleInKB()
    {
        return conf.hinted_handoff_throttle_in_kb;
    }

    public static int getMaxHintsThread()
    {
        return conf.max_hints_delivery_threads;
    }

    public static boolean getPreheatKeyCache()
    {
        return conf.compaction_preheat_key_cache;
    }

    public static boolean isIncrementalBackupsEnabled()
    {
        return conf.incremental_backups;
    }

    public static void setIncrementalBackupsEnabled(boolean value)
    {
        conf.incremental_backups = value;
    }

    public static int getFlushQueueSize()
    {
        return conf.memtable_flush_queue_size;
    }

    public static int getTotalMemtableSpaceInMB()
    {
        // should only be called if estimatesRealMemtableSize() is true
        assert conf.memtable_total_space_in_mb > 0;
        return conf.memtable_total_space_in_mb;
    }

    public static long getTotalCommitlogSpaceInMB()
    {
        return conf.commitlog_total_space_in_mb;
    }

    public static boolean getTrickleFsync()
    {
        return conf.trickle_fsync;
    }

    public static int getTrickleFsyncIntervalInKb()
    {
        return conf.trickle_fsync_interval_in_kb;
    }

    public static long getKeyCacheSizeInMB()
    {
        return keyCacheSizeInMB;
    }

    public static int getKeyCacheSavePeriod()
    {
        return conf.key_cache_save_period;
    }

    public static void setKeyCacheSavePeriod(int keyCacheSavePeriod)
    {
        conf.key_cache_save_period = keyCacheSavePeriod;
    }

    public static int getKeyCacheKeysToSave()
    {
        return conf.key_cache_keys_to_save;
    }

    public static long getRowCacheSizeInMB()
    {
        return conf.row_cache_size_in_mb;
    }

    public static int getRowCacheSavePeriod()
    {
        return conf.row_cache_save_period;
    }

    public static void setRowCacheSavePeriod(int rowCacheSavePeriod)
    {
        conf.row_cache_save_period = rowCacheSavePeriod;
    }

    public static int getRowCacheKeysToSave()
    {
        return conf.row_cache_keys_to_save;
    }

    public static IAllocator getoffHeapMemoryAllocator()
    {
        return memoryAllocator;
    }

    public static int getStreamingSocketTimeout()
    {
        return conf.streaming_socket_timeout_in_ms;
    }

    public static String getLocalDataCenter()
    {
        return localDC;
    }

    public static Comparator<InetAddress> getLocalComparator()
    {
        return localComparator;
    }

    public static Config.InternodeCompression internodeCompression()
    {
        return conf.internode_compression;
    }

    public static boolean getInterDCTcpNoDelay()
    {
        return conf.inter_dc_tcp_nodelay;
    }

    public static boolean shouldPreheatPageCache()
    {
        return conf.preheat_kernel_page_cache;
    }
}<|MERGE_RESOLUTION|>--- conflicted
+++ resolved
@@ -485,29 +485,12 @@
         // if keyspace with definitions is empty try loading the old way
         if (schemaCFS.estimateKeys() == 0)
         {
-<<<<<<< HEAD
             logger.info("Couldn't detect any schema definitions in local storage.");
             // peek around the data directories to see if anything is there.
             if (hasExistingNoSystemTables())
                 logger.info("Found keyspace data in data directories. Consider using cqlsh to define your schema.");
-=======
-            // we can load tables from local storage if a version is set in the system table and that actually maps to
-            // real data in the definitions table.  If we do end up loading from xml, store the definitions so that we
-            // don't load from xml anymore.
-            UUID uuid = MigrationManager.getLastMigrationId();
-
-            if (uuid == null)
-            {
-                logger.info("Couldn't detect any schema definitions in local storage.");
-                // peek around the data directories to see if anything is there.
-                if (hasExistingNoSystemTables())
-                    logger.info("Found table data in data directories. Consider using cqlsh to define your schema.");
-                else
-                    logger.info("To create keyspaces and column families, see 'help create' in cqlsh.");
-            }
->>>>>>> 681983a1
             else
-                logger.info("To create keyspaces and column families, see 'help create keyspace' in cqlsh.");
+                logger.info("To create keyspaces and column families, see 'help create' in cqlsh.");
         }
         else
         {
