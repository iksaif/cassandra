--- conflicted
+++ resolved
@@ -236,16 +236,10 @@
     private final AtomicLong keyCacheHit = new AtomicLong(0);
     private final AtomicLong keyCacheRequest = new AtomicLong(0);
 
-<<<<<<< HEAD
     private final InstanceTidier tidy = new InstanceTidier(descriptor, metadata);
     private final Ref<SSTableReader> selfRef = new Ref<>(this, tidy);
 
     private RestorableMeter readMeter;
-=======
-    @VisibleForTesting
-    public RestorableMeter readMeter;
-    private final ScheduledFuture readMeterSyncFuture;
->>>>>>> 878d6164
 
     /**
      * Calculate approximate key count.
@@ -390,7 +384,7 @@
 
     public static SSTableReader open(Descriptor descriptor, Set<Component> components, CFMetaData metadata, IPartitioner partitioner) throws IOException
     {
-        return open(descriptor, components, metadata, partitioner, true);
+        return open(descriptor, components, metadata, partitioner, true, true);
     }
 
     // use only for offline or "Standalone" operations
@@ -437,13 +431,8 @@
                                                   metadata,
                                                   partitioner,
                                                   System.currentTimeMillis(),
-<<<<<<< HEAD
                                                   statsMetadata,
                                                   OpenReason.NORMAL);
-=======
-                                                  sstableMetadata,
-                                                  false); // we don't need to track hotness when using for batch
->>>>>>> 878d6164
 
         // special implementation of load to use non-pooled SegmentedFile builders
         SegmentedFile.Builder ibuilder = new BufferedSegmentedFile.Builder();
@@ -455,62 +444,17 @@
         sstable.ifile = ibuilder.complete(sstable.descriptor.filenameFor(Component.PRIMARY_INDEX));
         sstable.dfile = dbuilder.complete(sstable.descriptor.filenameFor(Component.DATA));
         sstable.bf = FilterFactory.AlwaysPresent;
-        sstable.setup(true);
+        sstable.setup(false);
         return sstable;
     }
 
-<<<<<<< HEAD
-    private static SSTableReader open(Descriptor descriptor,
-=======
-    public static SSTableReader open(Descriptor descriptor, Set<Component> components, CFMetaData metadata, IPartitioner partitioner) throws IOException
-    {
-        // Don't track read rates for tables in the system keyspace and don't bother trying to load or persist
-        // the read meter when in client mode
-        boolean trackHotness = !(Keyspace.SYSTEM_KS.equals(descriptor.ksname) || Config.isClientMode());
-        return open(descriptor, components, metadata, partitioner, true, trackHotness);
-    }
-
     public static SSTableReader open(Descriptor descriptor,
->>>>>>> 878d6164
                                       Set<Component> components,
                                       CFMetaData metadata,
                                       IPartitioner partitioner,
                                       boolean validate,
                                       boolean trackHotness) throws IOException
     {
-<<<<<<< HEAD
-=======
-        long start = System.nanoTime();
-        SSTableMetadata sstableMetadata = openMetadata(descriptor, components, partitioner, validate);
-
-        SSTableReader sstable = new SSTableReader(descriptor,
-                                                  components,
-                                                  metadata,
-                                                  partitioner,
-                                                  System.currentTimeMillis(),
-                                                  sstableMetadata,
-                                                  trackHotness);
-
-        sstable.load();
-
-        if (validate)
-            sstable.validate();
-
-        logger.debug("INDEX LOAD TIME for {}: {} ms.", descriptor, TimeUnit.NANOSECONDS.toMillis(System.nanoTime() - start));
-
-        if (sstable.getKeyCache() != null)
-            logger.debug("key cache contains {}/{} keys", sstable.getKeyCache().size(), sstable.getKeyCache().getCapacity());
-
-        return sstable;
-    }
-
-    private static SSTableMetadata openMetadata(Descriptor descriptor,
-                                                Set<Component> components,
-                                                IPartitioner partitioner,
-                                                boolean primaryIndexRequired) throws IOException
-    {
-        assert partitioner != null;
->>>>>>> 878d6164
         // Minimum components without which we can't do anything
         assert components.contains(Component.DATA) : "Data component is missing for sstable" + descriptor;
         assert !validate || components.contains(Component.PRIMARY_INDEX) : "Primary index component is missing for sstable " + descriptor;
@@ -547,7 +491,7 @@
             sstable.load(validationMetadata);
             logger.debug("INDEX LOAD TIME for {}: {} ms.", descriptor, TimeUnit.NANOSECONDS.toMillis(System.nanoTime() - start));
 
-            sstable.setup(!validate);
+            sstable.setup(trackHotness);
             if (validate)
                 sstable.validate();
 
@@ -642,7 +586,6 @@
                                       OpenReason openReason)
     {
         assert desc != null && partitioner != null && ifile != null && dfile != null && isummary != null && bf != null && sstableMetadata != null;
-        boolean trackHotness = !(Keyspace.SYSTEM_KS.equals(desc.ksname) || Config.isClientMode());
         return new SSTableReader(desc,
                                  components,
                                  metadata,
@@ -652,11 +595,7 @@
                                  bf,
                                  maxDataAge,
                                  sstableMetadata,
-<<<<<<< HEAD
                                  openReason);
-=======
-                                 trackHotness);
->>>>>>> 878d6164
     }
 
 
@@ -665,45 +604,13 @@
                           CFMetaData metadata,
                           IPartitioner partitioner,
                           long maxDataAge,
-<<<<<<< HEAD
                           StatsMetadata sstableMetadata,
                           OpenReason openReason)
-=======
-                          SSTableMetadata sstableMetadata,
-                          boolean trackHotness)
->>>>>>> 878d6164
     {
         super(desc, components, metadata, partitioner);
         this.sstableMetadata = sstableMetadata;
         this.maxDataAge = maxDataAge;
-<<<<<<< HEAD
         this.openReason = openReason;
-=======
-
-        deletingTask = new SSTableDeletingTask(this);
-
-        if (trackHotness)
-        {
-            readMeter = SystemKeyspace.getSSTableReadMeter(desc.ksname, desc.cfname, desc.generation);
-            // sync the average read rate to system.sstable_activity every five minutes, starting one minute from now
-            readMeterSyncFuture = syncExecutor.scheduleAtFixedRate(new Runnable()
-            {
-                public void run()
-                {
-                    if (!isCompacted.get())
-                    {
-                        meterSyncThrottle.acquire();
-                        SystemKeyspace.persistSSTableReadMeter(desc.ksname, desc.cfname, desc.generation, readMeter);
-                    }
-                }
-            }, 1, 5, TimeUnit.MINUTES);
-        }
-        else
-        {
-            readMeter = null;
-            readMeterSyncFuture = null;
-        }
->>>>>>> 878d6164
     }
 
     private SSTableReader(Descriptor desc,
@@ -715,37 +622,24 @@
                           IndexSummary indexSummary,
                           IFilter bloomFilter,
                           long maxDataAge,
-<<<<<<< HEAD
                           StatsMetadata sstableMetadata,
                           OpenReason openReason)
     {
         this(desc, components, metadata, partitioner, maxDataAge, sstableMetadata, openReason);
-=======
-                          SSTableMetadata sstableMetadata,
-                          boolean trackHotness)
-    {
-        this(desc, components, metadata, partitioner, maxDataAge, sstableMetadata, trackHotness);
-
->>>>>>> 878d6164
         this.ifile = ifile;
         this.dfile = dfile;
         this.indexSummary = indexSummary;
         this.bf = bloomFilter;
-        this.setup(false);
+        this.setup(true);
     }
 
     public static long getTotalBytes(Iterable<SSTableReader> sstables)
     {
-<<<<<<< HEAD
         long sum = 0;
         for (SSTableReader sstable : sstables)
             sum += sstable.onDiskLength();
         return sum;
     }
-=======
-        if (readMeterSyncFuture != null)
-            readMeterSyncFuture.cancel(true);
->>>>>>> 878d6164
 
     public static long getTotalUncompressedBytes(Iterable<SSTableReader> sstables)
     {
@@ -2234,9 +2128,9 @@
         return selfRef.ref();
     }
 
-    void setup(boolean isOffline)
-    {
-        tidy.setup(this, isOffline);
+    void setup(boolean trackHotness)
+    {
+        tidy.setup(this, trackHotness);
         this.readMeter = tidy.global.readMeter;
     }
 
@@ -2283,7 +2177,7 @@
 
         private boolean setup;
 
-        void setup(SSTableReader reader, boolean isOffline)
+        void setup(SSTableReader reader, boolean trackHotness)
         {
             this.setup = true;
             this.bf = reader.bf;
@@ -2294,7 +2188,7 @@
             this.typeRef = DescriptorTypeTidy.get(reader);
             this.type = typeRef.get();
             this.global = type.globalRef.get();
-            if (!isOffline)
+            if (trackHotness)
                 global.ensureReadMeter();
         }
 
