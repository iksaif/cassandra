1.0-dev
 * removed binarymemtable (CASSANDRA-2692)
 * add commitlog_total_space_in_mb to prevent fragmented logs (CASSANDRA-2427)
 * removed commitlog_rotation_threshold_in_mb configuration (CASSANDRA-2771)
 * make AbstractBounds.normalize de-overlapp overlapping ranges (CASSANDRA-2641)
 * replace CollatingIterator, ReducingIterator with MergeIterator 
   (CASSANDRA-2062)
 * Fixed the ability to set compaction strategy in cli using create column 
   family command (CASSANDRA-2778)
 * clean up tmp files after failed compaction (CASSANDRA-2468)
 * restrict repair streaming to specific columnfamilies (CASSANDRA-2280)
 * don't bother persisting columns shadowed by a row tombstone (CASSANDRA-2589)
 * reset CF and SC deletion times after gc_grace (CASSANDRA-2317)
 * optimize away seek when compacting wide rows (CASSANDRA-2879)
 * single-pass streaming (CASSANDRA-2677)
 * use reference counting for deleting sstables instead of relying on the GC
   (CASSANDRA-2521)
 * store hints as serialized mutations instead of pointers to data rows
 * store hints in the coordinator node instead of in the closest 
   replica (CASSANDRA-2914). 
 * add row_cache_keys_to_save CF option (CASSANDRA-1966)
 * check column family validity in nodetool repair (CASSANDRA-2933)
 * use lazy initialization instead of class initialization in NodeId
   (CASSANDRA-2953)
 * add paging to get_count (CASSANDRA-2894)
 * fix "short reads" in [multi]get (CASSANDRA-2643)
 * add optional compression for sstables (CASSANDRA-47)
 * add scheduler JMX metrics (CASSANDRA-2962)
 * add block level checksum for compressed data (CASSANDRA-1717)
 * make column family backed column map pluggable and introduce unsynchronized
   ArrayList backed one to speedup reads (CASSANDRA-2843)
 * refactoring of the secondary index api (CASSANDRA-2982)
 * make CL > ONE reads wait for digest reconciliation before returning
   (CASSANDRA-2494)
 * fix missing logging for some exceptions (CASSANDRA-2061)
 * refactor and optimize ColumnFamilyStore.files(...) and Descriptor.fromFilename(String)
   and few other places responsible for work with SSTable files (CASSANDRA-3040)

0.8.5
 * fix NPE when encryption_options is unspecified (CASSANDRA-3007)
 * include column name in validation failure exceptions (CASSANDRA-2849)
 * make sure truncate clears out the commitlog so replay won't re-
   populate with truncated data (CASSANDRA-2950)
 * fix NPE when debug logging is enabled and dropped CF is present
   in a commitlog segment (CASSANDRA-3021)
 * fix cassandra.bat when CASSANDRA_HOME contains spaces (CASSANDRA-2952)
 * fix to SSTableSimpleUnsortedWriter bufferSize calculation (CASSANDRA-3027)
 * make cleanup and normal compaction able to skip empty rows
   (rows containing nothing but expired tombstones) (CASSANDRA-3039)
 * work around native memory leak in com.sun.management.GarbageCollectorMXBean
   (CASSANDRA-2868)
 * validate that column names in column_metadata are not equal to key_alias
   on create/update of the ColumnFamily and CQL 'ALTER' statement (CASSANDRA-3036)
 * return an InvalidRequestException if an indexed column is assigned
   a value larger than 64KB (CASSANDRA-3057)


0.8.4
 * include files-to-be-streamed in StreamInSession.getSources (CASSANDRA-2972)
 * use JAVA env var in cassandra-env.sh (CASSANDRA-2785, 2992)
 * avoid doing read for no-op replicate-on-write at CL=1 (CASSANDRA-2892)
 * refuse counter write for CL.ANY (CASSANDRA-2990)
 * switch back to only logging recent dropped messages (CASSANDRA-3004)
 * always deserialize RowMutation for counters (CASSANDRA-3006)
 * ignore saved replication_factor strategy_option for NTS (CASSANDRA-3011)
 * make sure pre-truncate CL segments are discarded (CASSANDRA-2950)


0.8.3
 * add ability to drop local reads/writes that are going to timeout
   (CASSANDRA-2943)
 * revamp token removal process, keep gossip states for 3 days (CASSANDRA-2496)
 * don't accept extra args for 0-arg nodetool commands (CASSANDRA-2740)
 * log unavailableexception details at debug level (CASSANDRA-2856)
 * expose data_dir though jmx (CASSANDRA-2770)
 * don't include tmp files as sstable when create cfs (CASSANDRA-2929)
 * log Java classpath on startup (CASSANDRA-2895)
<<<<<<< HEAD
 * keep gossipped version in sync with actual on migration coordinator 
   (CASSANDRA-2946)
 * use lazy initialization instead of class initialization in NodeId
   (CASSANDRA-2953)
 * check column family validity in nodetool repair (CASSANDRA-2933)
 * speedup bytes to hex conversions dramatically (CASSANDRA-2850)
 * Flush memtables on shutdown when durable writes are disabled 
   (CASSANDRA-2958)
 * improved POSIX compatibility of start scripts (CASsANDRA-2965)
 * add counter support to Hadoop InputFormat (CASSANDRA-2981)
 * fix bug where dirty commitlog segments were removed (and avoid keeping 
   segments with no post-flush activity permanently dirty) (CASSANDRA-2829)
 * fix throwing exception with batch mutation of counter super columns
   (CASSANDRA-2949)
 * ignore system tables during repair (CASSANDRA-2979)
 * throw exception when NTS is given replication_factor as an option
   (CASSANDRA-2960)
 * fix assertion error during compaction of counter CFs (CASSANDRA-2968)
 * avoid trying to create index names, when no index exists (CASSANDRA-2867)
 * fix dynamic snitch ignoring nodes when read_repair_chance is zero
   (CASSANDRA-2662)
 * don't sample the system table when choosing a bootstrap token
   (CASSANDRA-2825)
 * gossiper notifies of local state changes (CASSANDRA-2948)
 * add asynchronous and half-sync/half-async thrift servers (CASSANDRA-1405)
 * fix potential use of free'd native memory in SerializingCache 
   (CASSANDRA-2951)


0.8.2
 * CQL: 
   - include only one row per unique key for IN queries (CASSANDRA-2717)
   - respect client timestamp on full row deletions (CASSANDRA-2912)
 * improve thread-safety in StreamOutSession (CASSANDRA-2792)
 * allow deleting a row and updating indexed columns in it in the
   same mutation (CASSANDRA-2773)
 * Expose number of threads blocked on submitting memtable to flush
   (CASSANDRA-2817)
 * add ability to return "endpoints" to nodetool (CASSANDRA-2776)
 * Add support for multiple (comma-delimited) coordinator addresses
   to ColumnFamilyInputFormat (CASSANDRA-2807)
 * fix potential NPE while scheduling read repair for range slice
   (CASSANDRA-2823)
 * Fix race in SystemTable.getCurrentLocalNodeId (CASSANDRA-2824)
 * Correctly set default for replicate_on_write (CASSANDRA-2835)
 * improve nodetool compactionstats formatting (CASSANDRA-2844)
 * fix index-building status display (CASSANDRA-2853)
 * fix CLI perpetuating obsolete KsDef.replication_factor (CASSANDRA-2846)
 * improve cli treatment of multiline comments (CASSANDRA-2852)
 * handle row tombstones correctly in EchoedRow (CASSANDRA-2786)
 * add MessagingService.get[Recently]DroppedMessages and
   StorageService.getExceptionCount (CASSANDRA-2804)
=======
 * prune index scan resultset back to original request for lazy
   resultset expansion case (CASSANDRA-2964)
 * (Hadoop) fail jobs when Cassandra node has failed but TaskTracker
    has not (CASSANDRA-2388)


0.7.8
>>>>>>> 351c0244
 * fix possibility of spurious UnavailableException for LOCAL_QUORUM
   reads with dynamic snitch + read repair disabled (CASSANDRA-2870)
 * add ant-optional as dependence for the debian package (CASSANDRA-2164)
 * add option to specify limit for get_slice in the CLI (CASSANDRA-2646)
 * decrease HH page size (CASSANDRA-2832)
 * reset cli keyspace after dropping the current one (CASSANDRA-2763)
 * add KeyRange option to Hadoop inputformat (CASSANDRA-1125)
 * fix protocol versioning (CASSANDRA-2818, 2860)
 * support spaces in path to log4j configuration (CASSANDRA-2383)
 * avoid including inferred types in CF update (CASSANDRA-2809)
 * fix JMX bulkload call (CASSANDRA-2908)
 * fix updating KS with durable_writes=false (CASSANDRA-2907)
 * add simplified facade to SSTableWriter for bulk loading use
   (CASSANDRA-2911)
 * fix re-using index CF sstable names after drop/recreate (CASSANDRA-2872)
 * prepend CF to default index names (CASSANDRA-2903)
 * fix hint replay (CASSANDRA-2928)
 * Properly synchronize merkle tree computation (CASSANDRA-2816)


0.8.1
 * CQL:
   - support for insert, delete in BATCH (CASSANDRA-2537)
   - support for IN to SELECT, UPDATE (CASSANDRA-2553)
   - timestamp support for INSERT, UPDATE, and BATCH (CASSANDRA-2555)
   - TTL support (CASSANDRA-2476)
   - counter support (CASSANDRA-2473)
   - ALTER COLUMNFAMILY (CASSANDRA-1709)
   - DROP INDEX (CASSANDRA-2617)
   - add SCHEMA/TABLE as aliases for KS/CF (CASSANDRA-2743)
   - server handles wait-for-schema-agreement (CASSANDRA-2756)
   - key alias support (CASSANDRA-2480)
 * add support for comparator parameters and a generic ReverseType
   (CASSANDRA-2355)
 * add CompositeType and DynamicCompositeType (CASSANDRA-2231)
 * optimize batches containing multiple updates to the same row
   (CASSANDRA-2583)
 * adjust hinted handoff page size to avoid OOM with large columns 
   (CASSANDRA-2652)
 * mark BRAF buffer invalid post-flush so we don't re-flush partial
   buffers again, especially on CL writes (CASSANDRA-2660)
 * add DROP INDEX support to CLI (CASSANDRA-2616)
 * don't perform HH to client-mode [storageproxy] nodes (CASSANDRA-2668)
 * Improve forceDeserialize/getCompactedRow encapsulation (CASSANDRA-2659)
 * Assert ranges are not overlapping in AB.normalize (CASSANDRA-2641)
 * Don't write CounterUpdateColumn to disk in tests (CASSANDRA-2650)
 * Add sstable bulk loading utility (CASSANDRA-1278)
 * avoid replaying hints to dropped columnfamilies (CASSANDRA-2685)
 * add placeholders for missing rows in range query pseudo-RR (CASSANDRA-2680)
 * remove no-op HHOM.renameHints (CASSANDRA-2693)
 * clone super columns to avoid modifying them during flush (CASSANDRA-2675)
 * allow writes to bypass the commitlog for certain keyspaces (CASSANDRA-2683)
 * avoid NPE when bypassing commitlog during memtable flush (CASSANDRA-2781)
 * Added support for making bootstrap retry if nodes flap (CASSANDRA-2644)
 * Added statusthrift to nodetool to report if thrift server is running (CASSANDRA-2722)
 * Fixed rows being cached if they do not exist (CASSANDRA-2723)
 * Support passing tableName and cfName to RowCacheProviders (CASSANDRA-2702)
 * close scrub file handles (CASSANDRA-2669)
 * throttle migration replay (CASSANDRA-2714)
 * optimize column serializer creation (CASSANDRA-2716)
 * Added support for making bootstrap retry if nodes flap (CASSANDRA-2644)
 * Added statusthrift to nodetool to report if thrift server is running
   (CASSANDRA-2722)
 * Fixed rows being cached if they do not exist (CASSANDRA-2723)
 * fix truncate/compaction race (CASSANDRA-2673)
 * workaround large resultsets causing large allocation retention
   by nio sockets (CASSANDRA-2654)
 * fix nodetool ring use with Ec2Snitch (CASSANDRA-2733)
 * fix inconsistency window during bootstrap (CASSANDRA-833)
 * fix removing columns and subcolumns that are supressed by a row or
   supercolumn tombstone during replica resolution (CASSANDRA-2590)
 * support sstable2json against snapshot sstables (CASSANDRA-2386)
 * remove active-pull schema requests (CASSANDRA-2715)
 * avoid marking entire list of sstables as actively being compacted
   in multithreaded compaction (CASSANDRA-2765)
 * seek back after deserializing a row to update cache with (CASSANDRA-2752)
 * avoid skipping rows in scrub for counter column family (CASSANDRA-2759)
 * fix ConcurrentModificationException in repair when dealing with 0.7 node
   (CASSANDRA-2767)
 * use threadsafe collections for StreamInSession (CASSANDRA-2766)
 * avoid infinite loop when creating merkle tree (CASSANDRA-2758)
 * avoids unmarking compacting sstable prematurely in cleanup (CASSANDRA-2769)
 * fix NPE when the commit log is bypassed (CASSANDRA-2718)
 * don't throw an exception in SS.isRPCServerRunning (CASSANDRA-2721)
 * make stress.jar executable (CASSANDRA-2744)
 * add daemon mode to java stress (CASSANDRA-2267)
 * expose the DC and rack of a node through JMX and nodetool ring (CASSANDRA-2531)
 * fix cache mbean getSize (CASSANDRA-2781)
 * Add Date, Float, Double, and Boolean types (CASSANDRA-2530)
 * Add startup flag to renew counter node id (CASSANDRA-2788)
 * add jamm agent to cassandra.bat (CASSANDRA-2787)
 * fix repair hanging if a neighbor has nothing to send (CASSANDRA-2797)
 * purge tombstone even if row is in only one sstable (CASSANDRA-2801)
 * Fix wrong purge of deleted cf during compaction (CASSANDRA-2786)
 * fix race that could result in Hadoop writer failing to throw an
   exception encountered after close() (CASSANDRA-2755)
 * fix scan wrongly throwing assertion error (CASSANDRA-2653)
 * Always use even distribution for merkle tree with RandomPartitionner
   (CASSANDRA-2841)
 * fix describeOwnership for OPP (CASSANDRA-2800)
 * ensure that string tokens do not contain commas (CASSANDRA-2762)


0.8.0-final
 * fix CQL grammar warning and cqlsh regression from CASSANDRA-2622
 * add ant generate-cql-html target (CASSANDRA-2526)
 * update CQL consistency levels (CASSANDRA-2566)
 * debian packaging fixes (CASSANDRA-2481, 2647)
 * fix UUIDType, IntegerType for direct buffers (CASSANDRA-2682, 2684)
 * switch to native Thrift for Hadoop map/reduce (CASSANDRA-2667)
 * fix StackOverflowError when building from eclipse (CASSANDRA-2687)
 * only provide replication_factor to strategy_options "help" for
   SimpleStrategy, OldNetworkTopologyStrategy (CASSANDRA-2678, 2713)
 * fix exception adding validators to non-string columns (CASSANDRA-2696)
 * avoid instantiating DatabaseDescriptor in JDBC (CASSANDRA-2694)
 * fix potential stack overflow during compaction (CASSANDRA-2626)
 * clone super columns to avoid modifying them during flush (CASSANDRA-2675)
 * reset underlying iterator in EchoedRow constructor (CASSANDRA-2653)


0.8.0-rc1
 * faster flushes and compaction from fixing excessively pessimistic 
   rebuffering in BRAF (CASSANDRA-2581)
 * fix returning null column values in the python cql driver (CASSANDRA-2593)
 * fix merkle tree splitting exiting early (CASSANDRA-2605)
 * snapshot_before_compaction directory name fix (CASSANDRA-2598)
 * Disable compaction throttling during bootstrap (CASSANDRA-2612) 
 * fix CQL treatment of > and < operators in range slices (CASSANDRA-2592)
 * fix potential double-application of counter updates on commitlog replay
   by moving replay position from header to sstable metadata (CASSANDRA-2419)
 * JDBC CQL driver exposes getColumn for access to timestamp
 * JDBC ResultSetMetadata properties added to AbstractType
 * r/m clustertool (CASSANDRA-2607)
 * add support for presenting row key as a column in CQL result sets 
   (CASSANDRA-2622)
 * Don't allow {LOCAL|EACH}_QUORUM unless strategy is NTS (CASSANDRA-2627)
 * validate keyspace strategy_options during CQL create (CASSANDRA-2624)
 * fix empty Result with secondary index when limit=1 (CASSANDRA-2628)
 * Fix regression where bootstrapping a node with no schema fails
   (CASSANDRA-2625)
 * Allow removing LocationInfo sstables (CASSANDRA-2632)
 * avoid attempting to replay mutations from dropped keyspaces (CASSANDRA-2631)
 * avoid using cached position of a key when GT is requested (CASSANDRA-2633)
 * fix counting bloom filter true positives (CASSANDRA-2637)
 * initialize local ep state prior to gossip startup if needed (CASSANDRA-2638)
 * fix counter increment lost after restart (CASSANDRA-2642)
 * add quote-escaping via backslash to CLI (CASSANDRA-2623)
 * fix pig example script (CASSANDRA-2487)
 * fix dynamic snitch race in adding latencies (CASSANDRA-2618)
 * Start/stop cassandra after more important services such as mdadm in
   debian packaging (CASSANDRA-2481)


0.8.0-beta2
 * fix NPE compacting index CFs (CASSANDRA-2528)
 * Remove checking all column families on startup for compaction candidates 
   (CASSANDRA-2444)
 * validate CQL create keyspace options (CASSANDRA-2525)
 * fix nodetool setcompactionthroughput (CASSANDRA-2550)
 * move	gossip heartbeat back to its own thread (CASSANDRA-2554)
 * validate cql TRUNCATE columnfamily before truncating (CASSANDRA-2570)
 * fix batch_mutate for mixed standard-counter mutations (CASSANDRA-2457)
 * disallow making schema changes to system keyspace (CASSANDRA-2563)
 * fix sending mutation messages multiple times (CASSANDRA-2557)
 * fix incorrect use of NBHM.size in ReadCallback that could cause
   reads to time out even when responses were received (CASSAMDRA-2552)
 * trigger read repair correctly for LOCAL_QUORUM reads (CASSANDRA-2556)
 * Allow configuring the number of compaction thread (CASSANDRA-2558)
 * forceUserDefinedCompaction will attempt to compact what it is given
   even if the pessimistic estimate is that there is not enough disk space;
   automatic compactions will only compact 2 or more sstables (CASSANDRA-2575)
 * refuse to apply migrations with older timestamps than the current 
   schema (CASSANDRA-2536)
 * remove unframed Thrift transport option
 * include indexes in snapshots (CASSANDRA-2596)
 * improve ignoring of obsolete mutations in index maintenance (CASSANDRA-2401)
 * recognize attempt to drop just the index while leaving the column
   definition alone (CASSANDRA-2619)
  

0.8.0-beta1
 * remove Avro RPC support (CASSANDRA-926)
 * support for columns that act as incr/decr counters 
   (CASSANDRA-1072, 1937, 1944, 1936, 2101, 2093, 2288, 2105, 2384, 2236, 2342,
   2454)
 * CQL (CASSANDRA-1703, 1704, 1705, 1706, 1707, 1708, 1710, 1711, 1940, 
   2124, 2302, 2277, 2493)
 * avoid double RowMutation serialization on write path (CASSANDRA-1800)
 * make NetworkTopologyStrategy the default (CASSANDRA-1960)
 * configurable internode encryption (CASSANDRA-1567, 2152)
 * human readable column names in sstable2json output (CASSANDRA-1933)
 * change default JMX port to 7199 (CASSANDRA-2027)
 * backwards compatible internal messaging (CASSANDRA-1015)
 * atomic switch of memtables and sstables (CASSANDRA-2284)
 * add pluggable SeedProvider (CASSANDRA-1669)
 * Fix clustertool to not throw exception when calling get_endpoints (CASSANDRA-2437)
 * upgrade to thrift 0.6 (CASSANDRA-2412) 
 * repair works on a token range instead of full ring (CASSANDRA-2324)
 * purge tombstones from row cache (CASSANDRA-2305)
 * push replication_factor into strategy_options (CASSANDRA-1263)
 * give snapshots the same name on each node (CASSANDRA-1791)
 * remove "nodetool loadbalance" (CASSANDRA-2448)
 * multithreaded compaction (CASSANDRA-2191)
 * compaction throttling (CASSANDRA-2156)
 * add key type information and alias (CASSANDRA-2311, 2396)
 * cli no longer divides read_repair_chance by 100 (CASSANDRA-2458)
 * made CompactionInfo.getTaskType return an enum (CASSANDRA-2482)
 * add a server-wide cap on measured memtable memory usage and aggressively
   flush to keep under that threshold (CASSANDRA-2006)
 * add unified UUIDType (CASSANDRA-2233)
 * add off-heap row cache support (CASSANDRA-1969)


0.7.5
 * improvements/fixes to PIG driver (CASSANDRA-1618, CASSANDRA-2387,
   CASSANDRA-2465, CASSANDRA-2484)
 * validate index names (CASSANDRA-1761)
 * reduce contention on Table.flusherLock (CASSANDRA-1954)
 * try harder to detect failures during streaming, cleaning up temporary
   files more reliably (CASSANDRA-2088)
 * shut down server for OOM on a Thrift thread (CASSANDRA-2269)
 * fix tombstone handling in repair and sstable2json (CASSANDRA-2279)
 * preserve version when streaming data from old sstables (CASSANDRA-2283)
 * don't start repair if a neighboring node is marked as dead (CASSANDRA-2290)
 * purge tombstones from row cache (CASSANDRA-2305)
 * Avoid seeking when sstable2json exports the entire file (CASSANDRA-2318)
 * clear Built flag in system table when dropping an index (CASSANDRA-2320)
 * don't allow arbitrary argument for stress.java (CASSANDRA-2323)
 * validate values for index predicates in get_indexed_slice (CASSANDRA-2328)
 * queue secondary indexes for flush before the parent (CASSANDRA-2330)
 * allow job configuration to set the CL used in Hadoop jobs (CASSANDRA-2331)
 * add memtable_flush_queue_size defaulting to 4 (CASSANDRA-2333)
 * Allow overriding of initial_token, storage_port and rpc_port from system
   properties (CASSANDRA-2343)
 * fix comparator used for non-indexed secondary expressions in index scan
   (CASSANDRA-2347)
 * ensure size calculation and write phase of large-row compaction use
   the same threshold for TTL expiration (CASSANDRA-2349)
 * fix race when iterating CFs during add/drop (CASSANDRA-2350)
 * add ConsistencyLevel command to CLI (CASSANDRA-2354)
 * allow negative numbers in the cli (CASSANDRA-2358)
 * hard code serialVersionUID for tokens class (CASSANDRA-2361)
 * fix potential infinite loop in ByteBufferUtil.inputStream (CASSANDRA-2365)
 * fix encoding bugs in HintedHandoffManager, SystemTable when default
   charset is not UTF8 (CASSANDRA-2367)
 * avoids having removed node reappearing in Gossip (CASSANDRA-2371)
 * fix incorrect truncation of long to int when reading columns via block
   index (CASSANDRA-2376)
 * fix NPE during stream session (CASSANDRA-2377)
 * fix race condition that could leave orphaned data files when dropping CF or
   KS (CASSANDRA-2381)
 * fsync statistics component on write (CASSANDRA-2382)
 * fix duplicate results from CFS.scan (CASSANDRA-2406)
 * add IntegerType to CLI help (CASSANDRA-2414)
 * avoid caching token-only decoratedkeys (CASSANDRA-2416)
 * convert mmap assertion to if/throw so scrub can catch it (CASSANDRA-2417)
 * don't overwrite gc log (CASSANDR-2418)
 * invalidate row cache for streamed row to avoid inconsitencies
   (CASSANDRA-2420)
 * avoid copies in range/index scans (CASSANDRA-2425)
 * make sure we don't wipe data during cleanup if the node has not join
   the ring (CASSANDRA-2428)
 * Try harder to close files after compaction (CASSANDRA-2431)
 * re-set bootstrapped flag after move finishes (CASSANDRA-2435)
 * display validation_class in CLI 'describe keyspace' (CASSANDRA-2442)
 * make cleanup compactions cleanup the row cache (CASSANDRA-2451)
 * add column fields validation to scrub (CASSANDRA-2460)
 * use 64KB flush buffer instead of in_memory_compaction_limit (CASSANDRA-2463)
 * fix backslash substitutions in CLI (CASSANDRA-2492)
 * disable cache saving for system CFS (CASSANDRA-2502)
 * fixes for verifying destination availability under hinted conditions
   so UE can be thrown intead of timing out (CASSANDRA-2514)
 * fix update of validation class in column metadata (CASSANDRA-2512)
 * support LOCAL_QUORUM, EACH_QUORUM CLs outside of NTS (CASSANDRA-2516)
 * preserve version when streaming data from old sstables (CASSANDRA-2283)
 * fix backslash substitutions in CLI (CASSANDRA-2492)
 * count a row deletion as one operation towards memtable threshold 
   (CASSANDRA-2519)
 * support LOCAL_QUORUM, EACH_QUORUM CLs outside of NTS (CASSANDRA-2516)


0.7.4
 * add nodetool join command (CASSANDRA-2160)
 * fix secondary indexes on pre-existing or streamed data (CASSANDRA-2244)
 * initialize endpoint in gossiper earlier (CASSANDRA-2228)
 * add ability to write to Cassandra from Pig (CASSANDRA-1828)
 * add rpc_[min|max]_threads (CASSANDRA-2176)
 * add CL.TWO, CL.THREE (CASSANDRA-2013)
 * avoid exporting an un-requested row in sstable2json, when exporting 
   a key that does not exist (CASSANDRA-2168)
 * add incremental_backups option (CASSANDRA-1872)
 * add configurable row limit to Pig loadfunc (CASSANDRA-2276)
 * validate column values in batches as well as single-Column inserts
   (CASSANDRA-2259)
 * move sample schema from cassandra.yaml to schema-sample.txt,
   a cli scripts (CASSANDRA-2007)
 * avoid writing empty rows when scrubbing tombstoned rows (CASSANDRA-2296)
 * fix assertion error in range and index scans for CL < ALL
   (CASSANDRA-2282)
 * fix commitlog replay when flush position refers to data that didn't
   get synced before server died (CASSANDRA-2285)
 * fix fd leak in sstable2json with non-mmap'd i/o (CASSANDRA-2304)
 * reduce memory use during streaming of multiple sstables (CASSANDRA-2301)
 * purge tombstoned rows from cache after GCGraceSeconds (CASSANDRA-2305)
 * allow zero replicas in a NTS datacenter (CASSANDRA-1924)
 * make range queries respect snitch for local replicas (CASSANDRA-2286)
 * fix HH delivery when column index is larger than 2GB (CASSANDRA-2297)
 * make 2ary indexes use parent CF flush thresholds during initial build
   (CASSANDRA-2294)
 * update memtable_throughput to be a long (CASSANDRA-2158)


0.7.3
 * Keep endpoint state until aVeryLongTime (CASSANDRA-2115)
 * lower-latency read repair (CASSANDRA-2069)
 * add hinted_handoff_throttle_delay_in_ms option (CASSANDRA-2161)
 * fixes for cache save/load (CASSANDRA-2172, -2174)
 * Handle whole-row deletions in CFOutputFormat (CASSANDRA-2014)
 * Make memtable_flush_writers flush in parallel (CASSANDRA-2178)
 * Add compaction_preheat_key_cache option (CASSANDRA-2175)
 * refactor stress.py to have only one copy of the format string 
   used for creating row keys (CASSANDRA-2108)
 * validate index names for \w+ (CASSANDRA-2196)
 * Fix Cassandra cli to respect timeout if schema does not settle 
   (CASSANDRA-2187)
 * fix for compaction and cleanup writing old-format data into new-version 
   sstable (CASSANDRA-2211, -2216)
 * add nodetool scrub (CASSANDRA-2217, -2240)
 * fix sstable2json large-row pagination (CASSANDRA-2188)
 * fix EOFing on requests for the last bytes in a file (CASSANDRA-2213)
 * fix BufferedRandomAccessFile bugs (CASSANDRA-2218, -2241)
 * check for memtable flush_after_mins exceeded every 10s (CASSANDRA-2183)
 * fix cache saving on Windows (CASSANDRA-2207)
 * add validateSchemaAgreement call + synchronization to schema
   modification operations (CASSANDRA-2222)
 * fix for reversed slice queries on large rows (CASSANDRA-2212)
 * fat clients were writing local data (CASSANDRA-2223)
 * turn off string interning in json2sstable (CASSANDRA-2189)
 * set DEFAULT_MEMTABLE_LIFETIME_IN_MINS to 24h
 * improve detection and cleanup of partially-written sstables 
   (CASSANDRA-2206)
 * fix supercolumn de/serialization when subcolumn comparator is different
   from supercolumn's (CASSANDRA-2104)
 * fix starting up on Windows when CASSANDRA_HOME contains whitespace
   (CASSANDRA-2237)
 * add [get|set][row|key]cacheSavePeriod to JMX (CASSANDRA-2100)
 * fix Hadoop ColumnFamilyOutputFormat dropping of mutations
   when batch fills up (CASSANDRA-2255)
 * move file deletions off of scheduledtasks executor (CASSANDRA-2253)


0.7.2
 * copy DecoratedKey.key when inserting into caches to avoid retaining
   a reference to the underlying buffer (CASSANDRA-2102)
 * format subcolumn names with subcomparator (CASSANDRA-2136)
 * fix column bloom filter deserialization (CASSANDRA-2165)


0.7.1
 * refactor MessageDigest creation code. (CASSANDRA-2107)
 * buffer network stack to avoid inefficient small TCP messages while avoiding
   the nagle/delayed ack problem (CASSANDRA-1896)
 * check log4j configuration for changes every 10s (CASSANDRA-1525, 1907)
 * more-efficient cross-DC replication (CASSANDRA-1530, -2051, -2138)
 * avoid polluting page cache with commitlog or sstable writes
   and seq scan operations (CASSANDRA-1470)
 * add RMI authentication options to nodetool (CASSANDRA-1921)
 * make snitches configurable at runtime (CASSANDRA-1374)
 * retry hadoop split requests on connection failure (CASSANDRA-1927)
 * implement describeOwnership for BOP, COPP (CASSANDRA-1928)
 * make read repair behave as expected for ConsistencyLevel > ONE
   (CASSANDRA-982, 2038)
 * distributed test harness (CASSANDRA-1859, 1964)
 * reduce flush lock contention (CASSANDRA-1930)
 * optimize supercolumn deserialization (CASSANDRA-1891)
 * fix CFMetaData.apply to only compare objects of the same class 
   (CASSANDRA-1962)
 * allow specifying specific SSTables to compact from JMX (CASSANDRA-1963)
 * fix race condition in MessagingService.targets (CASSANDRA-1959, 2094, 2081)
 * refuse to open sstables from a future version (CASSANDRA-1935)
 * zero-copy reads (CASSANDRA-1714)
 * fix copy bounds for word Text in wordcount demo (CASSANDRA-1993)
 * fixes for contrib/javautils (CASSANDRA-1979)
 * check more frequently for memtable expiration (CASSANDRA-2000)
 * fix writing SSTable column count statistics (CASSANDRA-1976)
 * fix streaming of multiple CFs during bootstrap (CASSANDRA-1992)
 * explicitly set JVM GC new generation size with -Xmn (CASSANDRA-1968)
 * add short options for CLI flags (CASSANDRA-1565)
 * make keyspace argument to "describe keyspace" in CLI optional
   when authenticated to keyspace already (CASSANDRA-2029)
 * added option to specify -Dcassandra.join_ring=false on startup
   to allow "warm spare" nodes or performing JMX maintenance before
   joining the ring (CASSANDRA-526)
 * log migrations at INFO (CASSANDRA-2028)
 * add CLI verbose option in file mode (CASSANDRA-2030)
 * add single-line "--" comments to CLI (CASSANDRA-2032)
 * message serialization tests (CASSANDRA-1923)
 * switch from ivy to maven-ant-tasks (CASSANDRA-2017)
 * CLI attempts to block for new schema to propagate (CASSANDRA-2044)
 * fix potential overflow in nodetool cfstats (CASSANDRA-2057)
 * add JVM shutdownhook to sync commitlog (CASSANDRA-1919)
 * allow nodes to be up without being part of  normal traffic (CASSANDRA-1951)
 * fix CLI "show keyspaces" with null options on NTS (CASSANDRA-2049)
 * fix possible ByteBuffer race conditions (CASSANDRA-2066)
 * reduce garbage generated by MessagingService to prevent load spikes
   (CASSANDRA-2058)
 * fix math in RandomPartitioner.describeOwnership (CASSANDRA-2071)
 * fix deletion of sstable non-data components (CASSANDRA-2059)
 * avoid blocking gossip while deleting handoff hints (CASSANDRA-2073)
 * ignore messages from newer versions, keep track of nodes in gossip 
   regardless of version (CASSANDRA-1970)
 * cache writing moved to CompactionManager to reduce i/o contention and
   updated to use non-cache-polluting writes (CASSANDRA-2053)
 * page through large rows when exporting to JSON (CASSANDRA-2041)
 * add flush_largest_memtables_at and reduce_cache_sizes_at options
   (CASSANDRA-2142)
 * add cli 'describe cluster' command (CASSANDRA-2127)
 * add cli support for setting username/password at 'connect' command 
   (CASSANDRA-2111)
 * add -D option to Stress.java to allow reading hosts from a file 
   (CASSANDRA-2149)
 * bound hints CF throughput between 32M and 256M (CASSANDRA-2148)
 * continue starting when invalid saved cache entries are encountered
   (CASSANDRA-2076)
 * add max_hint_window_in_ms option (CASSANDRA-1459)


0.7.0-final
 * fix offsets to ByteBuffer.get (CASSANDRA-1939)


0.7.0-rc4
 * fix cli crash after backgrounding (CASSANDRA-1875)
 * count timeouts in storageproxy latencies, and include latency 
   histograms in StorageProxyMBean (CASSANDRA-1893)
 * fix CLI get recognition of supercolumns (CASSANDRA-1899)
 * enable keepalive on intra-cluster sockets (CASSANDRA-1766)
 * count timeouts towards dynamicsnitch latencies (CASSANDRA-1905)
 * Expose index-building status in JMX + cli schema description
   (CASSANDRA-1871)
 * allow [LOCAL|EACH]_QUORUM to be used with non-NetworkTopology 
   replication Strategies
 * increased amount of index locks for faster commitlog replay
 * collect secondary index tombstones immediately (CASSANDRA-1914)
 * revert commitlog changes from #1780 (CASSANDRA-1917)
 * change RandomPartitioner min token to -1 to avoid collision w/
   tokens on actual nodes (CASSANDRA-1901)
 * examine the right nibble when validating TimeUUID (CASSANDRA-1910)
 * include secondary indexes in cleanup (CASSANDRA-1916)
 * CFS.scrubDataDirectories should also cleanup invalid secondary indexes
   (CASSANDRA-1904)
 * ability to disable/enable gossip on nodes to force them down
   (CASSANDRA-1108)


0.7.0-rc3
 * expose getNaturalEndpoints in StorageServiceMBean taking byte[]
   key; RMI cannot serialize ByteBuffer (CASSANDRA-1833)
 * infer org.apache.cassandra.locator for replication strategy classes
   when not otherwise specified
 * validation that generates less garbage (CASSANDRA-1814)
 * add TTL support to CLI (CASSANDRA-1838)
 * cli defaults to bytestype for subcomparator when creating
   column families (CASSANDRA-1835)
 * unregister index MBeans when index is dropped (CASSANDRA-1843)
 * make ByteBufferUtil.clone thread-safe (CASSANDRA-1847)
 * change exception for read requests during bootstrap from 
   InvalidRequest to Unavailable (CASSANDRA-1862)
 * respect row-level tombstones post-flush in range scans
   (CASSANDRA-1837)
 * ReadResponseResolver check digests against each other (CASSANDRA-1830)
 * return InvalidRequest when remove of subcolumn without supercolumn
   is requested (CASSANDRA-1866)
 * flush before repair (CASSANDRA-1748)
 * SSTableExport validates key order (CASSANDRA-1884)
 * large row support for SSTableExport (CASSANDRA-1867)
 * Re-cache hot keys post-compaction without hitting disk (CASSANDRA-1878)
 * manage read repair in coordinator instead of data source, to
   provide latency information to dynamic snitch (CASSANDRA-1873)


0.7.0-rc2
 * fix live-column-count of slice ranges including tombstoned supercolumn 
   with live subcolumn (CASSANDRA-1591)
 * rename o.a.c.internal.AntientropyStage -> AntiEntropyStage,
   o.a.c.request.Request_responseStage -> RequestResponseStage,
   o.a.c.internal.Internal_responseStage -> InternalResponseStage
 * add AbstractType.fromString (CASSANDRA-1767)
 * require index_type to be present when specifying index_name
   on ColumnDef (CASSANDRA-1759)
 * fix add/remove index bugs in CFMetadata (CASSANDRA-1768)
 * rebuild Strategy during system_update_keyspace (CASSANDRA-1762)
 * cli updates prompt to ... in continuation lines (CASSANDRA-1770)
 * support multiple Mutations per key in hadoop ColumnFamilyOutputFormat
   (CASSANDRA-1774)
 * improvements to Debian init script (CASSANDRA-1772)
 * use local classloader to check for version.properties (CASSANDRA-1778)
 * Validate that column names in column_metadata are valid for the
   defined comparator, and decode properly in cli (CASSANDRA-1773)
 * use cross-platform newlines in cli (CASSANDRA-1786)
 * add ExpiringColumn support to sstable import/export (CASSANDRA-1754)
 * add flush for each append to periodic commitlog mode; added
   periodic_without_flush option to disable this (CASSANDRA-1780)
 * close file handle used for post-flush truncate (CASSANDRA-1790)
 * various code cleanup (CASSANDRA-1793, -1794, -1795)
 * fix range queries against wrapped range (CASSANDRA-1781)
 * fix consistencylevel calculations for NetworkTopologyStrategy
   (CASSANDRA-1804)
 * cli support index type enum names (CASSANDRA-1810)
 * improved validation of column_metadata (CASSANDRA-1813)
 * reads at ConsistencyLevel > 1 throw UnavailableException
   immediately if insufficient live nodes exist (CASSANDRA-1803)
 * copy bytebuffers for local writes to avoid retaining the entire
   Thrift frame (CASSANDRA-1801)
 * fix NPE adding index to column w/o prior metadata (CASSANDRA-1764)
 * reduce fat client timeout (CASSANDRA-1730)
 * fix botched merge of CASSANDRA-1316


0.7.0-rc1
 * fix compaction and flush races with schema updates (CASSANDRA-1715)
 * add clustertool, config-converter, sstablekeys, and schematool 
   Windows .bat files (CASSANDRA-1723)
 * reject range queries received during bootstrap (CASSANDRA-1739)
 * fix wrapping-range queries on non-minimum token (CASSANDRA-1700)
 * add nodetool cfhistogram (CASSANDRA-1698)
 * limit repaired ranges to what the nodes have in common (CASSANDRA-1674)
 * index scan treats missing columns as not matching secondary
   expressions (CASSANDRA-1745)
 * Fix misuse of DataOutputBuffer.getData in AntiEntropyService
   (CASSANDRA-1729)
 * detect and warn when obsolete version of JNA is present (CASSANDRA-1760)
 * reduce fat client timeout (CASSANDRA-1730)
 * cleanup smallest CFs first to increase free temp space for larger ones
   (CASSANDRA-1811)
 * Update windows .bat files to work outside of main Cassandra
   directory (CASSANDRA-1713)
 * fix read repair regression from 0.6.7 (CASSANDRA-1727)
 * more-efficient read repair (CASSANDRA-1719)
 * fix hinted handoff replay (CASSANDRA-1656)
 * log type of dropped messages (CASSANDRA-1677)
 * upgrade to SLF4J 1.6.1
 * fix ByteBuffer bug in ExpiringColumn.updateDigest (CASSANDRA-1679)
 * fix IntegerType.getString (CASSANDRA-1681)
 * make -Djava.net.preferIPv4Stack=true the default (CASSANDRA-628)
 * add INTERNAL_RESPONSE verb to differentiate from responses related
   to client requests (CASSANDRA-1685)
 * log tpstats when dropping messages (CASSANDRA-1660)
 * include unreachable nodes in describeSchemaVersions (CASSANDRA-1678)
 * Avoid dropping messages off the client request path (CASSANDRA-1676)
 * fix jna errno reporting (CASSANDRA-1694)
 * add friendlier error for UnknownHostException on startup (CASSANDRA-1697)
 * include jna dependency in RPM package (CASSANDRA-1690)
 * add --skip-keys option to stress.py (CASSANDRA-1696)
 * improve cli handling of non-string keys and column names 
   (CASSANDRA-1701, -1693)
 * r/m extra subcomparator line in cli keyspaces output (CASSANDRA-1712)
 * add read repair chance to cli "show keyspaces"
 * upgrade to ConcurrentLinkedHashMap 1.1 (CASSANDRA-975)
 * fix index scan routing (CASSANDRA-1722)
 * fix tombstoning of supercolumns in range queries (CASSANDRA-1734)
 * clear endpoint cache after updating keyspace metadata (CASSANDRA-1741)
 * fix wrapping-range queries on non-minimum token (CASSANDRA-1700)
 * truncate includes secondary indexes (CASSANDRA-1747)
 * retain reference to PendingFile sstables (CASSANDRA-1749)
 * fix sstableimport regression (CASSANDRA-1753)
 * fix for bootstrap when no non-system tables are defined (CASSANDRA-1732)
 * handle replica unavailability in index scan (CASSANDRA-1755)
 * fix service initialization order deadlock (CASSANDRA-1756)
 * multi-line cli commands (CASSANDRA-1742)
 * fix race between snapshot and compaction (CASSANDRA-1736)
 * add listEndpointsPendingHints, deleteHintsForEndpoint JMX methods 
   (CASSANDRA-1551)


0.7.0-beta3
 * add strategy options to describe_keyspace output (CASSANDRA-1560)
 * log warning when using randomly generated token (CASSANDRA-1552)
 * re-organize JMX into .db, .net, .internal, .request (CASSANDRA-1217)
 * allow nodes to change IPs between restarts (CASSANDRA-1518)
 * remember ring state between restarts by default (CASSANDRA-1518)
 * flush index built flag so we can read it before log replay (CASSANDRA-1541)
 * lock row cache updates to prevent race condition (CASSANDRA-1293)
 * remove assertion causing rare (and harmless) error messages in
   commitlog (CASSANDRA-1330)
 * fix moving nodes with no keyspaces defined (CASSANDRA-1574)
 * fix unbootstrap when no data is present in a transfer range (CASSANDRA-1573)
 * take advantage of AVRO-495 to simplify our avro IDL (CASSANDRA-1436)
 * extend authorization hierarchy to column family (CASSANDRA-1554)
 * deletion support in secondary indexes (CASSANDRA-1571)
 * meaningful error message for invalid replication strategy class 
   (CASSANDRA-1566)
 * allow keyspace creation with RF > N (CASSANDRA-1428)
 * improve cli error handling (CASSANDRA-1580)
 * add cache save/load ability (CASSANDRA-1417, 1606, 1647)
 * add StorageService.getDrainProgress (CASSANDRA-1588)
 * Disallow bootstrap to an in-use token (CASSANDRA-1561)
 * Allow dynamic secondary index creation and destruction (CASSANDRA-1532)
 * log auto-guessed memtable thresholds (CASSANDRA-1595)
 * add ColumnDef support to cli (CASSANDRA-1583)
 * reduce index sample time by 75% (CASSANDRA-1572)
 * add cli support for column, strategy metadata (CASSANDRA-1578, 1612)
 * add cli support for schema modification (CASSANDRA-1584)
 * delete temp files on failed compactions (CASSANDRA-1596)
 * avoid blocking for dead nodes during removetoken (CASSANDRA-1605)
 * remove ConsistencyLevel.ZERO (CASSANDRA-1607)
 * expose in-progress compaction type in jmx (CASSANDRA-1586)
 * removed IClock & related classes from internals (CASSANDRA-1502)
 * fix removing tokens from SystemTable on decommission and removetoken
   (CASSANDRA-1609)
 * include CF metadata in cli 'show keyspaces' (CASSANDRA-1613)
 * switch from Properties to HashMap in PropertyFileSnitch to
   avoid synchronization bottleneck (CASSANDRA-1481)
 * PropertyFileSnitch configuration file renamed to 
   cassandra-topology.properties
 * add cli support for get_range_slices (CASSANDRA-1088, CASSANDRA-1619)
 * Make memtable flush thresholds per-CF instead of global 
   (CASSANDRA-1007, 1637)
 * add cli support for binary data without CfDef hints (CASSANDRA-1603)
 * fix building SSTable statistics post-stream (CASSANDRA-1620)
 * fix potential infinite loop in 2ary index queries (CASSANDRA-1623)
 * allow creating NTS keyspaces with no replicas configured (CASSANDRA-1626)
 * add jmx histogram of sstables accessed per read (CASSANDRA-1624)
 * remove system_rename_column_family and system_rename_keyspace from the
   client API until races can be fixed (CASSANDRA-1630, CASSANDRA-1585)
 * add cli sanity tests (CASSANDRA-1582)
 * update GC settings in cassandra.bat (CASSANDRA-1636)
 * cli support for index queries (CASSANDRA-1635)
 * cli support for updating schema memtable settings (CASSANDRA-1634)
 * cli --file option (CASSANDRA-1616)
 * reduce automatically chosen memtable sizes by 50% (CASSANDRA-1641)
 * move endpoint cache from snitch to strategy (CASSANDRA-1643)
 * fix commitlog recovery deleting the newly-created segment as well as
   the old ones (CASSANDRA-1644)
 * upgrade to Thrift 0.5 (CASSANDRA-1367)
 * renamed CL.DCQUORUM to LOCAL_QUORUM and DCQUORUMSYNC to EACH_QUORUM
 * cli truncate support (CASSANDRA-1653)
 * update GC settings in cassandra.bat (CASSANDRA-1636)
 * avoid logging when a node's ip/token is gossipped back to it (CASSANDRA-1666)


0.7-beta2
 * always use UTF-8 for hint keys (CASSANDRA-1439)
 * remove cassandra.yaml dependency from Hadoop and Pig (CASSADRA-1322)
 * expose CfDef metadata in describe_keyspaces (CASSANDRA-1363)
 * restore use of mmap_index_only option (CASSANDRA-1241)
 * dropping a keyspace with no column families generated an error 
   (CASSANDRA-1378)
 * rename RackAwareStrategy to OldNetworkTopologyStrategy, RackUnawareStrategy 
   to SimpleStrategy, DatacenterShardStrategy to NetworkTopologyStrategy,
   AbstractRackAwareSnitch to AbstractNetworkTopologySnitch (CASSANDRA-1392)
 * merge StorageProxy.mutate, mutateBlocking (CASSANDRA-1396)
 * faster UUIDType, LongType comparisons (CASSANDRA-1386, 1393)
 * fix setting read_repair_chance from CLI addColumnFamily (CASSANDRA-1399)
 * fix updates to indexed columns (CASSANDRA-1373)
 * fix race condition leaving to FileNotFoundException (CASSANDRA-1382)
 * fix sharded lock hash on index write path (CASSANDRA-1402)
 * add support for GT/E, LT/E in subordinate index clauses (CASSANDRA-1401)
 * cfId counter got out of sync when CFs were added (CASSANDRA-1403)
 * less chatty schema updates (CASSANDRA-1389)
 * rename column family mbeans. 'type' will now include either 
   'IndexColumnFamilies' or 'ColumnFamilies' depending on the CFS type.
   (CASSANDRA-1385)
 * disallow invalid keyspace and column family names. This includes name that
   matches a '^\w+' regex. (CASSANDRA-1377)
 * use JNA, if present, to take snapshots (CASSANDRA-1371)
 * truncate hints if starting 0.7 for the first time (CASSANDRA-1414)
 * fix FD leak in single-row slicepredicate queries (CASSANDRA-1416)
 * allow index expressions against columns that are not part of the 
   SlicePredicate (CASSANDRA-1410)
 * config-converter properly handles snitches and framed support 
   (CASSANDRA-1420)
 * remove keyspace argument from multiget_count (CASSANDRA-1422)
 * allow specifying cassandra.yaml location as (local or remote) URL
   (CASSANDRA-1126)
 * fix using DynamicEndpointSnitch with NetworkTopologyStrategy
   (CASSANDRA-1429)
 * Add CfDef.default_validation_class (CASSANDRA-891)
 * fix EstimatedHistogram.max (CASSANDRA-1413)
 * quorum read optimization (CASSANDRA-1622)
 * handle zero-length (or missing) rows during HH paging (CASSANDRA-1432)
 * include secondary indexes during schema migrations (CASSANDRA-1406)
 * fix commitlog header race during schema change (CASSANDRA-1435)
 * fix ColumnFamilyStoreMBeanIterator to use new type name (CASSANDRA-1433)
 * correct filename generated by xml->yaml converter (CASSANDRA-1419)
 * add CMSInitiatingOccupancyFraction=75 and UseCMSInitiatingOccupancyOnly
   to default JVM options
 * decrease jvm heap for cassandra-cli (CASSANDRA-1446)
 * ability to modify keyspaces and column family definitions on a live cluster
   (CASSANDRA-1285)
 * support for Hadoop Streaming [non-jvm map/reduce via stdin/out]
   (CASSANDRA-1368)
 * Move persistent sstable stats from the system table to an sstable component
   (CASSANDRA-1430)
 * remove failed bootstrap attempt from pending ranges when gossip times
   it out after 1h (CASSANDRA-1463)
 * eager-create tcp connections to other cluster members (CASSANDRA-1465)
 * enumerate stages and derive stage from message type instead of 
   transmitting separately (CASSANDRA-1465)
 * apply reversed flag during collation from different data sources
   (CASSANDRA-1450)
 * make failure to remove commitlog segment non-fatal (CASSANDRA-1348)
 * correct ordering of drain operations so CL.recover is no longer 
   necessary (CASSANDRA-1408)
 * removed keyspace from describe_splits method (CASSANDRA-1425)
 * rename check_schema_agreement to describe_schema_versions
   (CASSANDRA-1478)
 * fix QUORUM calculation for RF > 3 (CASSANDRA-1487)
 * remove tombstones during non-major compactions when bloom filter
   verifies that row does not exist in other sstables (CASSANDRA-1074)
 * nodes that coordinated a loadbalance in the past could not be seen by
   newly added nodes (CASSANDRA-1467)
 * exposed endpoint states (gossip details) via jmx (CASSANDRA-1467)
 * ensure that compacted sstables are not included when new readers are
   instantiated (CASSANDRA-1477)
 * by default, calculate heap size and memtable thresholds at runtime (CASSANDRA-1469)
 * fix races dealing with adding/dropping keyspaces and column families in
   rapid succession (CASSANDRA-1477)
 * clean up of Streaming system (CASSANDRA-1503, 1504, 1506)
 * add options to configure Thrift socket keepalive and buffer sizes (CASSANDRA-1426)
 * make contrib CassandraServiceDataCleaner recursive (CASSANDRA-1509)
 * min, max compaction threshold are configurable and persistent 
   per-ColumnFamily (CASSANDRA-1468)
 * fix replaying the last mutation in a commitlog unnecessarily 
   (CASSANDRA-1512)
 * invoke getDefaultUncaughtExceptionHandler from DTPE with the original
   exception rather than the ExecutionException wrapper (CASSANDRA-1226)
 * remove Clock from the Thrift (and Avro) API (CASSANDRA-1501)
 * Close intra-node sockets when connection is broken (CASSANDRA-1528)
 * RPM packaging spec file (CASSANDRA-786)
 * weighted request scheduler (CASSANDRA-1485)
 * treat expired columns as deleted (CASSANDRA-1539)
 * make IndexInterval configurable (CASSANDRA-1488)
 * add describe_snitch to Thrift API (CASSANDRA-1490)
 * MD5 authenticator compares plain text submitted password with MD5'd
   saved property, instead of vice versa (CASSANDRA-1447)
 * JMX MessagingService pending and completed counts (CASSANDRA-1533)
 * fix race condition processing repair responses (CASSANDRA-1511)
 * make repair blocking (CASSANDRA-1511)
 * create EndpointSnitchInfo and MBean to expose rack and DC (CASSANDRA-1491)
 * added option to contrib/word_count to output results back to Cassandra
   (CASSANDRA-1342)
 * rewrite Hadoop ColumnFamilyRecordWriter to pool connections, retry to
   multiple Cassandra nodes, and smooth impact on the Cassandra cluster
   by using smaller batch sizes (CASSANDRA-1434)
 * fix setting gc_grace_seconds via CLI (CASSANDRA-1549)
 * support TTL'd index values (CASSANDRA-1536)
 * make removetoken work like decommission (CASSANDRA-1216)
 * make cli comparator-aware and improve quote rules (CASSANDRA-1523,-1524)
 * make nodetool compact and cleanup blocking (CASSANDRA-1449)
 * add memtable, cache information to GCInspector logs (CASSANDRA-1558)
 * enable/disable HintedHandoff via JMX (CASSANDRA-1550)
 * Ignore stray files in the commit log directory (CASSANDRA-1547)
 * Disallow bootstrap to an in-use token (CASSANDRA-1561)


0.7-beta1
 * sstable versioning (CASSANDRA-389)
 * switched to slf4j logging (CASSANDRA-625)
 * add (optional) expiration time for column (CASSANDRA-699)
 * access levels for authentication/authorization (CASSANDRA-900)
 * add ReadRepairChance to CF definition (CASSANDRA-930)
 * fix heisenbug in system tests, especially common on OS X (CASSANDRA-944)
 * convert to byte[] keys internally and all public APIs (CASSANDRA-767)
 * ability to alter schema definitions on a live cluster (CASSANDRA-44)
 * renamed configuration file to cassandra.xml, and log4j.properties to
   log4j-server.properties, which must now be loaded from
   the classpath (which is how our scripts in bin/ have always done it)
   (CASSANDRA-971)
 * change get_count to require a SlicePredicate. create multi_get_count
   (CASSANDRA-744)
 * re-organized endpointsnitch implementations and added SimpleSnitch
   (CASSANDRA-994)
 * Added preload_row_cache option (CASSANDRA-946)
 * add CRC to commitlog header (CASSANDRA-999)
 * removed deprecated batch_insert and get_range_slice methods (CASSANDRA-1065)
 * add truncate thrift method (CASSANDRA-531)
 * http mini-interface using mx4j (CASSANDRA-1068)
 * optimize away copy of sliced row on memtable read path (CASSANDRA-1046)
 * replace constant-size 2GB mmaped segments and special casing for index 
   entries spanning segment boundaries, with SegmentedFile that computes 
   segments that always contain entire entries/rows (CASSANDRA-1117)
 * avoid reading large rows into memory during compaction (CASSANDRA-16)
 * added hadoop OutputFormat (CASSANDRA-1101)
 * efficient Streaming (no more anticompaction) (CASSANDRA-579)
 * split commitlog header into separate file and add size checksum to
   mutations (CASSANDRA-1179)
 * avoid allocating a new byte[] for each mutation on replay (CASSANDRA-1219)
 * revise HH schema to be per-endpoint (CASSANDRA-1142)
 * add joining/leaving status to nodetool ring (CASSANDRA-1115)
 * allow multiple repair sessions per node (CASSANDRA-1190)
 * optimize away MessagingService for local range queries (CASSANDRA-1261)
 * make framed transport the default so malformed requests can't OOM the 
   server (CASSANDRA-475)
 * significantly faster reads from row cache (CASSANDRA-1267)
 * take advantage of row cache during range queries (CASSANDRA-1302)
 * make GCGraceSeconds a per-ColumnFamily value (CASSANDRA-1276)
 * keep persistent row size and column count statistics (CASSANDRA-1155)
 * add IntegerType (CASSANDRA-1282)
 * page within a single row during hinted handoff (CASSANDRA-1327)
 * push DatacenterShardStrategy configuration into keyspace definition,
   eliminating datacenter.properties. (CASSANDRA-1066)
 * optimize forward slices starting with '' and single-index-block name 
   queries by skipping the column index (CASSANDRA-1338)
 * streaming refactor (CASSANDRA-1189)
 * faster comparison for UUID types (CASSANDRA-1043)
 * secondary index support (CASSANDRA-749 and subtasks)
 * make compaction buckets deterministic (CASSANDRA-1265)


0.6.6
 * Allow using DynamicEndpointSnitch with RackAwareStrategy (CASSANDRA-1429)
 * remove the remaining vestiges of the unfinished DatacenterShardStrategy 
   (replaced by NetworkTopologyStrategy in 0.7)
   

0.6.5
 * fix key ordering in range query results with RandomPartitioner
   and ConsistencyLevel > ONE (CASSANDRA-1145)
 * fix for range query starting with the wrong token range (CASSANDRA-1042)
 * page within a single row during hinted handoff (CASSANDRA-1327)
 * fix compilation on non-sun JDKs (CASSANDRA-1061)
 * remove String.trim() call on row keys in batch mutations (CASSANDRA-1235)
 * Log summary of dropped messages instead of spamming log (CASSANDRA-1284)
 * add dynamic endpoint snitch (CASSANDRA-981)
 * fix streaming for keyspaces with hyphens in their name (CASSANDRA-1377)
 * fix errors in hard-coded bloom filter optKPerBucket by computing it
   algorithmically (CASSANDRA-1220
 * remove message deserialization stage, and uncap read/write stages
   so slow reads/writes don't block gossip processing (CASSANDRA-1358)
 * add jmx port configuration to Debian package (CASSANDRA-1202)
 * use mlockall via JNA, if present, to prevent Linux from swapping
   out parts of the JVM (CASSANDRA-1214)


0.6.4
 * avoid queuing multiple hint deliveries for the same endpoint
   (CASSANDRA-1229)
 * better performance for and stricter checking of UTF8 column names
   (CASSANDRA-1232)
 * extend option to lower compaction priority to hinted handoff
   as well (CASSANDRA-1260)
 * log errors in gossip instead of re-throwing (CASSANDRA-1289)
 * avoid aborting commitlog replay prematurely if a flushed-but-
   not-removed commitlog segment is encountered (CASSANDRA-1297)
 * fix duplicate rows being read during mapreduce (CASSANDRA-1142)
 * failure detection wasn't closing command sockets (CASSANDRA-1221)
 * cassandra-cli.bat works on windows (CASSANDRA-1236)
 * pre-emptively drop requests that cannot be processed within RPCTimeout
   (CASSANDRA-685)
 * add ack to Binary write verb and update CassandraBulkLoader
   to wait for acks for each row (CASSANDRA-1093)
 * added describe_partitioner Thrift method (CASSANDRA-1047)
 * Hadoop jobs no longer require the Cassandra storage-conf.xml
   (CASSANDRA-1280, CASSANDRA-1047)
 * log thread pool stats when GC is excessive (CASSANDRA-1275)
 * remove gossip message size limit (CASSANDRA-1138)
 * parallelize local and remote reads during multiget, and respect snitch 
   when determining whether to do local read for CL.ONE (CASSANDRA-1317)
 * fix read repair to use requested consistency level on digest mismatch,
   rather than assuming QUORUM (CASSANDRA-1316)
 * process digest mismatch re-reads in parallel (CASSANDRA-1323)
 * switch hints CF comparator to BytesType (CASSANDRA-1274)


0.6.3
 * retry to make streaming connections up to 8 times. (CASSANDRA-1019)
 * reject describe_ring() calls on invalid keyspaces (CASSANDRA-1111)
 * fix cache size calculation for size of 100% (CASSANDRA-1129)
 * fix cache capacity only being recalculated once (CASSANDRA-1129)
 * remove hourly scan of all hints on the off chance that the gossiper
   missed a status change; instead, expose deliverHintsToEndpoint to JMX
   so it can be done manually, if necessary (CASSANDRA-1141)
 * don't reject reads at CL.ALL (CASSANDRA-1152)
 * reject deletions to supercolumns in CFs containing only standard
   columns (CASSANDRA-1139)
 * avoid preserving login information after client disconnects
   (CASSANDRA-1057)
 * prefer sun jdk to openjdk in debian init script (CASSANDRA-1174)
 * detect partioner config changes between restarts and fail fast 
   (CASSANDRA-1146)
 * use generation time to resolve node token reassignment disagreements
   (CASSANDRA-1118)
 * restructure the startup ordering of Gossiper and MessageService to avoid
   timing anomalies (CASSANDRA-1160)
 * detect incomplete commit log hearders (CASSANDRA-1119)
 * force anti-entropy service to stream files on the stream stage to avoid
   sending streams out of order (CASSANDRA-1169)
 * remove inactive stream managers after AES streams files (CASSANDRA-1169)
 * allow removing entire row through batch_mutate Deletion (CASSANDRA-1027)
 * add JMX metrics for row-level bloom filter false positives (CASSANDRA-1212)
 * added a redhat init script to contrib (CASSANDRA-1201)
 * use midpoint when bootstrapping a new machine into range with not
   much data yet instead of random token (CASSANDRA-1112)
 * kill server on OOM in executor stage as well as Thrift (CASSANDRA-1226)
 * remove opportunistic repairs, when two machines with overlapping replica
   responsibilities happen to finish major compactions of the same CF near
   the same time.  repairs are now fully manual (CASSANDRA-1190)
 * add ability to lower compaction priority (default is no change from 0.6.2)
   (CASSANDRA-1181)


0.6.2
 * fix contrib/word_count build. (CASSANDRA-992)
 * split CommitLogExecutorService into BatchCommitLogExecutorService and 
   PeriodicCommitLogExecutorService (CASSANDRA-1014)
 * add latency histograms to CFSMBean (CASSANDRA-1024)
 * make resolving timestamp ties deterministic by using value bytes
   as a tiebreaker (CASSANDRA-1039)
 * Add option to turn off Hinted Handoff (CASSANDRA-894)
 * fix windows startup (CASSANDRA-948)
 * make concurrent_reads, concurrent_writes configurable at runtime via JMX
   (CASSANDRA-1060)
 * disable GCInspector on non-Sun JVMs (CASSANDRA-1061)
 * fix tombstone handling in sstable rows with no other data (CASSANDRA-1063)
 * fix size of row in spanned index entries (CASSANDRA-1056)
 * install json2sstable, sstable2json, and sstablekeys to Debian package
 * StreamingService.StreamDestinations wouldn't empty itself after streaming
   finished (CASSANDRA-1076)
 * added Collections.shuffle(splits) before returning the splits in 
   ColumnFamilyInputFormat (CASSANDRA-1096)
 * do not recalculate cache capacity post-compaction if it's been manually 
   modified (CASSANDRA-1079)
 * better defaults for flush sorter + writer executor queue sizes
   (CASSANDRA-1100)
 * windows scripts for SSTableImport/Export (CASSANDRA-1051)
 * windows script for nodetool (CASSANDRA-1113)
 * expose PhiConvictThreshold (CASSANDRA-1053)
 * make repair of RF==1 a no-op (CASSANDRA-1090)
 * improve default JVM GC options (CASSANDRA-1014)
 * fix SlicePredicate serialization inside Hadoop jobs (CASSANDRA-1049)
 * close Thrift sockets in Hadoop ColumnFamilyRecordReader (CASSANDRA-1081)


0.6.1
 * fix NPE in sstable2json when no excluded keys are given (CASSANDRA-934)
 * keep the replica set constant throughout the read repair process
   (CASSANDRA-937)
 * allow querying getAllRanges with empty token list (CASSANDRA-933)
 * fix command line arguments inversion in clustertool (CASSANDRA-942)
 * fix race condition that could trigger a false-positive assertion
   during post-flush discard of old commitlog segments (CASSANDRA-936)
 * fix neighbor calculation for anti-entropy repair (CASSANDRA-924)
 * perform repair even for small entropy differences (CASSANDRA-924)
 * Use hostnames in CFInputFormat to allow Hadoop's naive string-based
   locality comparisons to work (CASSANDRA-955)
 * cache read-only BufferedRandomAccessFile length to avoid
   3 system calls per invocation (CASSANDRA-950)
 * nodes with IPv6 (and no IPv4) addresses could not join cluster
   (CASSANDRA-969)
 * Retrieve the correct number of undeleted columns, if any, from
   a supercolumn in a row that had been deleted previously (CASSANDRA-920)
 * fix index scans that cross the 2GB mmap boundaries for both mmap
   and standard i/o modes (CASSANDRA-866)
 * expose drain via nodetool (CASSANDRA-978)


0.6.0-RC1
 * JMX drain to flush memtables and run through commit log (CASSANDRA-880)
 * Bootstrapping can skip ranges under the right conditions (CASSANDRA-902)
 * fix merging row versions in range_slice for CL > ONE (CASSANDRA-884)
 * default write ConsistencyLeven chaned from ZERO to ONE
 * fix for index entries spanning mmap buffer boundaries (CASSANDRA-857)
 * use lexical comparison if time part of TimeUUIDs are the same 
   (CASSANDRA-907)
 * bound read, mutation, and response stages to fix possible OOM
   during log replay (CASSANDRA-885)
 * Use microseconds-since-epoch (UTC) in cli, instead of milliseconds
 * Treat batch_mutate Deletion with null supercolumn as "apply this predicate 
   to top level supercolumns" (CASSANDRA-834)
 * Streaming destination nodes do not update their JMX status (CASSANDRA-916)
 * Fix internal RPC timeout calculation (CASSANDRA-911)
 * Added Pig loadfunc to contrib/pig (CASSANDRA-910)


0.6.0-beta3
 * fix compaction bucketing bug (CASSANDRA-814)
 * update windows batch file (CASSANDRA-824)
 * deprecate KeysCachedFraction configuration directive in favor
   of KeysCached; move to unified-per-CF key cache (CASSANDRA-801)
 * add invalidateRowCache to ColumnFamilyStoreMBean (CASSANDRA-761)
 * send Handoff hints to natural locations to reduce load on
   remaining nodes in a failure scenario (CASSANDRA-822)
 * Add RowWarningThresholdInMB configuration option to warn before very 
   large rows get big enough to threaten node stability, and -x option to
   be able to remove them with sstable2json if the warning is unheeded
   until it's too late (CASSANDRA-843)
 * Add logging of GC activity (CASSANDRA-813)
 * fix ConcurrentModificationException in commitlog discard (CASSANDRA-853)
 * Fix hardcoded row count in Hadoop RecordReader (CASSANDRA-837)
 * Add a jmx status to the streaming service and change several DEBUG
   messages to INFO (CASSANDRA-845)
 * fix classpath in cassandra-cli.bat for Windows (CASSANDRA-858)
 * allow re-specifying host, port to cassandra-cli if invalid ones
   are first tried (CASSANDRA-867)
 * fix race condition handling rpc timeout in the coordinator
   (CASSANDRA-864)
 * Remove CalloutLocation and StagingFileDirectory from storage-conf files 
   since those settings are no longer used (CASSANDRA-878)
 * Parse a long from RowWarningThresholdInMB instead of an int (CASSANDRA-882)
 * Remove obsolete ControlPort code from DatabaseDescriptor (CASSANDRA-886)
 * move skipBytes side effect out of assert (CASSANDRA-899)
 * add "double getLoad" to StorageServiceMBean (CASSANDRA-898)
 * track row stats per CF at compaction time (CASSANDRA-870)
 * disallow CommitLogDirectory matching a DataFileDirectory (CASSANDRA-888)
 * default key cache size is 200k entries, changed from 10% (CASSANDRA-863)
 * add -Dcassandra-foreground=yes to cassandra.bat
 * exit if cluster name is changed unexpectedly (CASSANDRA-769)


0.6.0-beta1/beta2
 * add batch_mutate thrift command, deprecating batch_insert (CASSANDRA-336)
 * remove get_key_range Thrift API, deprecated in 0.5 (CASSANDRA-710)
 * add optional login() Thrift call for authentication (CASSANDRA-547)
 * support fat clients using gossiper and StorageProxy to perform
   replication in-process [jvm-only] (CASSANDRA-535)
 * support mmapped I/O for reads, on by default on 64bit JVMs 
   (CASSANDRA-408, CASSANDRA-669)
 * improve insert concurrency, particularly during Hinted Handoff
   (CASSANDRA-658)
 * faster network code (CASSANDRA-675)
 * stress.py moved to contrib (CASSANDRA-635)
 * row caching [must be explicitly enabled per-CF in config] (CASSANDRA-678)
 * present a useful measure of compaction progress in JMX (CASSANDRA-599)
 * add bin/sstablekeys (CASSNADRA-679)
 * add ConsistencyLevel.ANY (CASSANDRA-687)
 * make removetoken remove nodes from gossip entirely (CASSANDRA-644)
 * add ability to set cache sizes at runtime (CASSANDRA-708)
 * report latency and cache hit rate statistics with lifetime totals
   instead of average over the last minute (CASSANDRA-702)
 * support get_range_slice for RandomPartitioner (CASSANDRA-745)
 * per-keyspace replication factory and replication strategy (CASSANDRA-620)
 * track latency in microseconds (CASSANDRA-733)
 * add describe_ Thrift methods, deprecating get_string_property and 
   get_string_list_property
 * jmx interface for tracking operation mode and streams in general.
   (CASSANDRA-709)
 * keep memtables in sorted order to improve range query performance
   (CASSANDRA-799)
 * use while loop instead of recursion when trimming sstables compaction list 
   to avoid blowing stack in pathological cases (CASSANDRA-804)
 * basic Hadoop map/reduce support (CASSANDRA-342)


0.5.1
 * ensure all files for an sstable are streamed to the same directory.
   (CASSANDRA-716)
 * more accurate load estimate for bootstrapping (CASSANDRA-762)
 * tolerate dead or unavailable bootstrap target on write (CASSANDRA-731)
 * allow larger numbers of keys (> 140M) in a sstable bloom filter
   (CASSANDRA-790)
 * include jvm argument improvements from CASSANDRA-504 in debian package
 * change streaming chunk size to 32MB to accomodate Windows XP limitations
   (was 64MB) (CASSANDRA-795)
 * fix get_range_slice returning results in the wrong order (CASSANDRA-781)
 

0.5.0 final
 * avoid attempting to delete temporary bootstrap files twice (CASSANDRA-681)
 * fix bogus NaN in nodeprobe cfstats output (CASSANDRA-646)
 * provide a policy for dealing with single thread executors w/ a full queue
   (CASSANDRA-694)
 * optimize inner read in MessagingService, vastly improving multiple-node
   performance (CASSANDRA-675)
 * wait for table flush before streaming data back to a bootstrapping node.
   (CASSANDRA-696)
 * keep track of bootstrapping sources by table so that bootstrapping doesn't 
   give the indication of finishing early (CASSANDRA-673)


0.5.0 RC3
 * commit the correct version of the patch for CASSANDRA-663


0.5.0 RC2 (unreleased)
 * fix bugs in converting get_range_slice results to Thrift 
   (CASSANDRA-647, CASSANDRA-649)
 * expose java.util.concurrent.TimeoutException in StorageProxy methods
   (CASSANDRA-600)
 * TcpConnectionManager was holding on to disconnected connections, 
   giving the false indication they were being used. (CASSANDRA-651)
 * Remove duplicated write. (CASSANDRA-662)
 * Abort bootstrap if IP is already in the token ring (CASSANDRA-663)
 * increase default commitlog sync period, and wait for last sync to 
   finish before submitting another (CASSANDRA-668)


0.5.0 RC1
 * Fix potential NPE in get_range_slice (CASSANDRA-623)
 * add CRC32 to commitlog entries (CASSANDRA-605)
 * fix data streaming on windows (CASSANDRA-630)
 * GC compacted sstables after cleanup and compaction (CASSANDRA-621)
 * Speed up anti-entropy validation (CASSANDRA-629)
 * Fix anti-entropy assertion error (CASSANDRA-639)
 * Fix pending range conflicts when bootstapping or moving
   multiple nodes at once (CASSANDRA-603)
 * Handle obsolete gossip related to node movement in the case where
   one or more nodes is down when the movement occurs (CASSANDRA-572)
 * Include dead nodes in gossip to avoid a variety of problems
   and fix HH to removed nodes (CASSANDRA-634)
 * return an InvalidRequestException for mal-formed SlicePredicates
   (CASSANDRA-643)
 * fix bug determining closest neighbor for use in multiple datacenters
   (CASSANDRA-648)
 * Vast improvements in anticompaction speed (CASSANDRA-607)
 * Speed up log replay and writes by avoiding redundant serializations
   (CASSANDRA-652)


0.5.0 beta 2
 * Bootstrap improvements (several tickets)
 * add nodeprobe repair anti-entropy feature (CASSANDRA-193, CASSANDRA-520)
 * fix possibility of partition when many nodes restart at once
   in clusters with multiple seeds (CASSANDRA-150)
 * fix NPE in get_range_slice when no data is found (CASSANDRA-578)
 * fix potential NPE in hinted handoff (CASSANDRA-585)
 * fix cleanup of local "system" keyspace (CASSANDRA-576)
 * improve computation of cluster load balance (CASSANDRA-554)
 * added super column read/write, column count, and column/row delete to
   cassandra-cli (CASSANDRA-567, CASSANDRA-594)
 * fix returning live subcolumns of deleted supercolumns (CASSANDRA-583)
 * respect JAVA_HOME in bin/ scripts (several tickets)
 * add StorageService.initClient for fat clients on the JVM (CASSANDRA-535)
   (see contrib/client_only for an example of use)
 * make consistency_level functional in get_range_slice (CASSANDRA-568)
 * optimize key deserialization for RandomPartitioner (CASSANDRA-581)
 * avoid GCing tombstones except on major compaction (CASSANDRA-604)
 * increase failure conviction threshold, resulting in less nodes
   incorrectly (and temporarily) marked as down (CASSANDRA-610)
 * respect memtable thresholds during log replay (CASSANDRA-609)
 * support ConsistencyLevel.ALL on read (CASSANDRA-584)
 * add nodeprobe removetoken command (CASSANDRA-564)


0.5.0 beta
 * Allow multiple simultaneous flushes, improving flush throughput 
   on multicore systems (CASSANDRA-401)
 * Split up locks to improve write and read throughput on multicore systems
   (CASSANDRA-444, CASSANDRA-414)
 * More efficient use of memory during compaction (CASSANDRA-436)
 * autobootstrap option: when enabled, all non-seed nodes will attempt
   to bootstrap when started, until bootstrap successfully
   completes. -b option is removed.  (CASSANDRA-438)
 * Unless a token is manually specified in the configuration xml,
   a bootstraping node will use a token that gives it half the
   keys from the most-heavily-loaded node in the cluster,
   instead of generating a random token. 
   (CASSANDRA-385, CASSANDRA-517)
 * Miscellaneous bootstrap fixes (several tickets)
 * Ability to change a node's token even after it has data on it
   (CASSANDRA-541)
 * Ability to decommission a live node from the ring (CASSANDRA-435)
 * Semi-automatic loadbalancing via nodeprobe (CASSANDRA-192)
 * Add ability to set compaction thresholds at runtime via
   JMX / nodeprobe.  (CASSANDRA-465)
 * Add "comment" field to ColumnFamily definition. (CASSANDRA-481)
 * Additional JMX metrics (CASSANDRA-482)
 * JSON based export and import tools (several tickets)
 * Hinted Handoff fixes (several tickets)
 * Add key cache to improve read performance (CASSANDRA-423)
 * Simplified construction of custom ReplicationStrategy classes
   (CASSANDRA-497)
 * Graphical application (Swing) for ring integrity verification and 
   visualization was added to contrib (CASSANDRA-252)
 * Add DCQUORUM, DCQUORUMSYNC consistency levels and corresponding
   ReplicationStrategy / EndpointSnitch classes.  Experimental.
   (CASSANDRA-492)
 * Web client interface added to contrib (CASSANDRA-457)
 * More-efficient flush for Random, CollatedOPP partitioners 
   for normal writes (CASSANDRA-446) and bulk load (CASSANDRA-420)
 * Add MemtableFlushAfterMinutes, a global replacement for the old 
   per-CF FlushPeriodInMinutes setting (CASSANDRA-463)
 * optimizations to slice reading (CASSANDRA-350) and supercolumn
   queries (CASSANDRA-510)
 * force binding to given listenaddress for nodes with multiple
   interfaces (CASSANDRA-546)
 * stress.py benchmarking tool improvements (several tickets)
 * optimized replica placement code (CASSANDRA-525)
 * faster log replay on restart (CASSANDRA-539, CASSANDRA-540)
 * optimized local-node writes (CASSANDRA-558)
 * added get_range_slice, deprecating get_key_range (CASSANDRA-344)
 * expose TimedOutException to thrift (CASSANDRA-563)
 

0.4.2
 * Add validation disallowing null keys (CASSANDRA-486)
 * Fix race conditions in TCPConnectionManager (CASSANDRA-487)
 * Fix using non-utf8-aware comparison as a sanity check.
   (CASSANDRA-493)
 * Improve default garbage collector options (CASSANDRA-504)
 * Add "nodeprobe flush" (CASSANDRA-505)
 * remove NotFoundException from get_slice throws list (CASSANDRA-518)
 * fix get (not get_slice) of entire supercolumn (CASSANDRA-508)
 * fix null token during bootstrap (CASSANDRA-501)


0.4.1
 * Fix FlushPeriod columnfamily configuration regression
   (CASSANDRA-455)
 * Fix long column name support (CASSANDRA-460)
 * Fix for serializing a row that only contains tombstones
   (CASSANDRA-458)
 * Fix for discarding unneeded commitlog segments (CASSANDRA-459)
 * Add SnapshotBeforeCompaction configuration option (CASSANDRA-426)
 * Fix compaction abort under insufficient disk space (CASSANDRA-473)
 * Fix reading subcolumn slice from tombstoned CF (CASSANDRA-484)
 * Fix race condition in RVH causing occasional NPE (CASSANDRA-478)


0.4.0
 * fix get_key_range problems when a node is down (CASSANDRA-440)
   and add UnavailableException to more Thrift methods
 * Add example EndPointSnitch contrib code (several tickets)


0.4.0 RC2
 * fix SSTable generation clash during compaction (CASSANDRA-418)
 * reject method calls with null parameters (CASSANDRA-308)
 * properly order ranges in nodeprobe output (CASSANDRA-421)
 * fix logging of certain errors on executor threads (CASSANDRA-425)


0.4.0 RC1
 * Bootstrap feature is live; use -b on startup (several tickets)
 * Added multiget api (CASSANDRA-70)
 * fix Deadlock with SelectorManager.doProcess and TcpConnection.write
   (CASSANDRA-392)
 * remove key cache b/c of concurrency bugs in third-party
   CLHM library (CASSANDRA-405)
 * update non-major compaction logic to use two threshold values
   (CASSANDRA-407)
 * add periodic / batch commitlog sync modes (several tickets)
 * inline BatchMutation into batch_insert params (CASSANDRA-403)
 * allow setting the logging level at runtime via mbean (CASSANDRA-402)
 * change default comparator to BytesType (CASSANDRA-400)
 * add forwards-compatible ConsistencyLevel parameter to get_key_range
   (CASSANDRA-322)
 * r/m special case of blocking for local destination when writing with 
   ConsistencyLevel.ZERO (CASSANDRA-399)
 * Fixes to make BinaryMemtable [bulk load interface] useful (CASSANDRA-337);
   see contrib/bmt_example for an example of using it.
 * More JMX properties added (several tickets)
 * Thrift changes (several tickets)
    - Merged _super get methods with the normal ones; return values
      are now of ColumnOrSuperColumn.
    - Similarly, merged batch_insert_super into batch_insert.



0.4.0 beta
 * On-disk data format has changed to allow billions of keys/rows per
   node instead of only millions
 * Multi-keyspace support
 * Scan all sstables for all queries to avoid situations where
   different types of operation on the same ColumnFamily could
   disagree on what data was present
 * Snapshot support via JMX
 * Thrift API has changed a _lot_:
    - removed time-sorted CFs; instead, user-defined comparators
      may be defined on the column names, which are now byte arrays.
      Default comparators are provided for UTF8, Bytes, Ascii, Long (i64),
      and UUID types.
    - removed colon-delimited strings in thrift api in favor of explicit
      structs such as ColumnPath, ColumnParent, etc.  Also normalized
      thrift struct and argument naming.
    - Added columnFamily argument to get_key_range.
    - Change signature of get_slice to accept starting and ending
      columns as well as an offset.  (This allows use of indexes.)
      Added "ascending" flag to allow reasonably-efficient reverse
      scans as well.  Removed get_slice_by_range as redundant.
    - get_key_range operates on one CF at a time
    - changed `block` boolean on insert methods to ConsistencyLevel enum,
      with options of NONE, ONE, QUORUM, and ALL.
    - added similar consistency_level parameter to read methods
    - column-name-set slice with no names given now returns zero columns
      instead of all of them.  ("all" can run your server out of memory.
      use a range-based slice with a high max column count instead.)
 * Removed the web interface. Node information can now be obtained by 
   using the newly introduced nodeprobe utility.
 * More JMX stats
 * Remove magic values from internals (e.g. special key to indicate
   when to flush memtables)
 * Rename configuration "table" to "keyspace"
 * Moved to crash-only design; no more shutdown (just kill the process)
 * Lots of bug fixes

Full list of issues resolved in 0.4 is at https://issues.apache.org/jira/secure/IssueNavigator.jspa?reset=true&&pid=12310865&fixfor=12313862&resolution=1&sorter/field=issuekey&sorter/order=DESC


0.3.0 RC3
 * Fix potential deadlock under load in TCPConnection.
   (CASSANDRA-220)


0.3.0 RC2
 * Fix possible data loss when server is stopped after replaying
   log but before new inserts force memtable flush.
   (CASSANDRA-204)
 * Added BUGS file


0.3.0 RC1
 * Range queries on keys, including user-defined key collation
 * Remove support
 * Workarounds for a weird bug in JDK select/register that seems
   particularly common on VM environments. Cassandra should deploy
   fine on EC2 now
 * Much improved infrastructure: the beginnings of a decent test suite
   ("ant test" for unit tests; "nosetests" for system tests), code
   coverage reporting, etc.
 * Expanded node status reporting via JMX
 * Improved error reporting/logging on both server and client
 * Reduced memory footprint in default configuration
 * Combined blocking and non-blocking versions of insert APIs
 * Added FlushPeriodInMinutes configuration parameter to force
   flushing of infrequently-updated ColumnFamilies<|MERGE_RESOLUTION|>--- conflicted
+++ resolved
@@ -53,6 +53,13 @@
    on create/update of the ColumnFamily and CQL 'ALTER' statement (CASSANDRA-3036)
  * return an InvalidRequestException if an indexed column is assigned
    a value larger than 64KB (CASSANDRA-3057)
+ * fix of numeric-only and string column names handling in CLI "drop index" (CASSANDRA-3054)
+ * prune index scan resultset back to original request for lazy
+   resultset expansion case (CASSANDRA-2964)
+ * (Hadoop) fail jobs when Cassandra node has failed but TaskTracker
+    has not (CASSANDRA-2388)
+ * fix dynamic snitch ignoring nodes when read_repair_chance is zero
+   (CASSANDRA-2662)
 
 
 0.8.4
@@ -75,7 +82,6 @@
  * expose data_dir though jmx (CASSANDRA-2770)
  * don't include tmp files as sstable when create cfs (CASSANDRA-2929)
  * log Java classpath on startup (CASSANDRA-2895)
-<<<<<<< HEAD
  * keep gossipped version in sync with actual on migration coordinator 
    (CASSANDRA-2946)
  * use lazy initialization instead of class initialization in NodeId
@@ -95,14 +101,16 @@
    (CASSANDRA-2960)
  * fix assertion error during compaction of counter CFs (CASSANDRA-2968)
  * avoid trying to create index names, when no index exists (CASSANDRA-2867)
- * fix dynamic snitch ignoring nodes when read_repair_chance is zero
-   (CASSANDRA-2662)
  * don't sample the system table when choosing a bootstrap token
    (CASSANDRA-2825)
  * gossiper notifies of local state changes (CASSANDRA-2948)
  * add asynchronous and half-sync/half-async thrift servers (CASSANDRA-1405)
  * fix potential use of free'd native memory in SerializingCache 
    (CASSANDRA-2951)
+ * prune index scan resultset back to original request for lazy
+   resultset expansion case (CASSANDRA-2964)
+ * (Hadoop) fail jobs when Cassandra node has failed but TaskTracker
+    has not (CASSANDRA-2388)
 
 
 0.8.2
@@ -128,15 +136,6 @@
  * handle row tombstones correctly in EchoedRow (CASSANDRA-2786)
  * add MessagingService.get[Recently]DroppedMessages and
    StorageService.getExceptionCount (CASSANDRA-2804)
-=======
- * prune index scan resultset back to original request for lazy
-   resultset expansion case (CASSANDRA-2964)
- * (Hadoop) fail jobs when Cassandra node has failed but TaskTracker
-    has not (CASSANDRA-2388)
-
-
-0.7.8
->>>>>>> 351c0244
  * fix possibility of spurious UnavailableException for LOCAL_QUORUM
    reads with dynamic snitch + read repair disabled (CASSANDRA-2870)
  * add ant-optional as dependence for the debian package (CASSANDRA-2164)
