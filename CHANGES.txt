1.0-dev


0.8.1
 * add support for insert, delete in cql BATCH (CASSANDRA-2537)
 * add support for IN to cql SELECT, UPDATE (CASSANDRA-2553)
 * add timestamp support to cql INSERT, UPDATE, and BATCH (CASSANDRA-2555)
 * add support for comparator parameters and a generic ReverseType
   (CASSANDRA-2355)
 * add CompositeType and DynamicCompositeType (CASSANDRA-2231)
 * add CQL TTL support (CASSANDRA-2476)
 * optimize batches containing multiple updates to the same row
   (CASSANDRA-2583)


0.8.0-?
 * faster flushes and compaction from fixing excessively pessimistic 
   rebuffering in BRAF (CASSANDRA-2581)
 * fix merkle tree splitting exiting early (CASSANDRA-2605)
 * Disable compaction throttling during bootstrap (CASSANDRA-2612) 
 * fix returning null column values in the python cql driver (CASSANDRA-2593)
 * snapshot_before_compaction directory name fix (CASSANDRA-2598)
 
 * fix CQL treatment of > and < operators in range slices (CASSANDRA-2592)
 * fix potential double-application of counter updates on commitlog replay
   (CASSANDRA-2419)
 * JDBC CQL driver exposes getColumn for access to timestamp
 * JDBC ResultSetMetadata properties added to AbstractType
 * r/m clustertool (CASSANDRA-2607)
 * add support for presenting row key as a column in CQL result sets 
   (CASSANDRA-2622)
 * Don't allow {LOCAL|EACH}_QUORUM unless strategy is NTS (CASSANDRA-2627)
 * validate keyspace strategy_options during CQL create (CASSANDRA-2624)


0.8.0-beta2
 * fix NPE compacting index CFs (CASSANDRA-2528)
 * Remove checking all column families on startup for compaction candidates 
   (CASSANDRA-2444)
 * validate CQL create keyspace options (CASSANDRA-2525)
 * fix nodetool setcompactionthroughput (CASSANDRA-2550)
 * move	gossip heartbeat back to its own thread (CASSANDRA-2554)
 * validate cql TRUNCATE columnfamily before truncating (CASSANDRA-2570)
 * fix batch_mutate for mixed standard-counter mutations (CASSANDRA-2457)
 * disallow making schema changes to system keyspace (CASSANDRA-2563)
 * fix sending mutation messages multiple times (CASSANDRA-2557)
 * fix incorrect use of NBHM.size in ReadCallback that could cause
   reads to time out even when responses were received (CASSAMDRA-2552)
 * trigger read repair correctly for LOCAL_QUORUM reads (CASSANDRA-2556)
 * Allow configuring the number of compaction thread (CASSANDRA-2558)
 * forceUserDefinedCompaction will attempt to compact what it is given
   even if the pessimistic estimate is that there is not enough disk space;
   automatic compactions will only compact 2 or more sstables (CASSANDRA-2575)
 * refuse to apply migrations with older timestamps than the current 
   schema (CASSANDRA-2536)
 * remove unframed Thrift transport option
 * include indexes in snapshots (CASSANDRA-2596)
 * improve ignoring of obsolete mutations in index maintenance (CASSANDRA-2401)
 * recognize attempt to drop just the index while leaving the column
   definition alone (CASSANDRA-2619)
<<<<<<< HEAD


0.8.0-beta1
 * remove Avro RPC support (CASSANDRA-926)
 * support for columns that act as incr/decr counters 
   (CASSANDRA-1072, 1937, 1944, 1936, 2101, 2093, 2288, 2105, 2384, 2236, 2342,
   2454)
 * CQL (CASSANDRA-1703, 1704, 1705, 1706, 1707, 1708, 1710, 1711, 1940, 
   2124, 2302, 2277, 2493)
 * avoid double RowMutation serialization on write path (CASSANDRA-1800)
 * make NetworkTopologyStrategy the default (CASSANDRA-1960)
 * configurable internode encryption (CASSANDRA-1567, 2152)
 * human readable column names in sstable2json output (CASSANDRA-1933)
 * change default JMX port to 7199 (CASSANDRA-2027)
 * backwards compatible internal messaging (CASSANDRA-1015)
 * atomic switch of memtables and sstables (CASSANDRA-2284)
 * add pluggable SeedProvider (CASSANDRA-1669)
 * Fix clustertool to not throw exception when calling get_endpoints (CASSANDRA-2437)
 * upgrade to thrift 0.6 (CASSANDRA-2412) 
 * repair works on a token range instead of full ring (CASSANDRA-2324)
 * purge tombstones from row cache (CASSANDRA-2305)
 * push replication_factor into strategy_options (CASSANDRA-1263)
 * give snapshots the same name on each node (CASSANDRA-1791)
 * remove "nodetool loadbalance" (CASSANDRA-2448)
 * multithreaded compaction (CASSANDRA-2191)
 * compaction throttling (CASSANDRA-2156)
 * add key type information and alias (CASSANDRA-2311, 2396)
 * cli no longer divides read_repair_chance by 100 (CASSANDRA-2458)
 * made CompactionInfo.getTaskType return an enum (CASSANDRA-2482)
 * add a server-wide cap on measured memtable memory usage (CASSANDRA-2006)
=======
 * Don't allow {LOCAL|EACH}_QUORUM unless strategy is NTS (CASSANDRA-2627)
 * Fix regression where bootstrapping a node with no schema fails
   (CASSANDRA-2625)
>>>>>>> c8f24146


0.7.5
 * improvements/fixes to PIG driver (CASSANDRA-1618, CASSANDRA-2387,
   CASSANDRA-2465, CASSANDRA-2484)
 * validate index names (CASSANDRA-1761)
 * reduce contention on Table.flusherLock (CASSANDRA-1954)
 * try harder to detect failures during streaming, cleaning up temporary
   files more reliably (CASSANDRA-2088)
 * shut down server for OOM on a Thrift thread (CASSANDRA-2269)
 * fix tombstone handling in repair and sstable2json (CASSANDRA-2279)
 * preserve version when streaming data from old sstables (CASSANDRA-2283)
 * don't start repair if a neighboring node is marked as dead (CASSANDRA-2290)
 * purge tombstones from row cache (CASSANDRA-2305)
 * Avoid seeking when sstable2json exports the entire file (CASSANDRA-2318)
 * clear Built flag in system table when dropping an index (CASSANDRA-2320)
 * don't allow arbitrary argument for stress.java (CASSANDRA-2323)
 * validate values for index predicates in get_indexed_slice (CASSANDRA-2328)
 * queue secondary indexes for flush before the parent (CASSANDRA-2330)
 * allow job configuration to set the CL used in Hadoop jobs (CASSANDRA-2331)
 * add memtable_flush_queue_size defaulting to 4 (CASSANDRA-2333)
 * Allow overriding of initial_token, storage_port and rpc_port from system
   properties (CASSANDRA-2343)
 * fix comparator used for non-indexed secondary expressions in index scan
   (CASSANDRA-2347)
 * ensure size calculation and write phase of large-row compaction use
   the same threshold for TTL expiration (CASSANDRA-2349)
 * fix race when iterating CFs during add/drop (CASSANDRA-2350)
 * add ConsistencyLevel command to CLI (CASSANDRA-2354)
 * allow negative numbers in the cli (CASSANDRA-2358)
 * hard code serialVersionUID for tokens class (CASSANDRA-2361)
 * fix potential infinite loop in ByteBufferUtil.inputStream (CASSANDRA-2365)
 * fix encoding bugs in HintedHandoffManager, SystemTable when default
   charset is not UTF8 (CASSANDRA-2367)
 * avoids having removed node reappearing in Gossip (CASSANDRA-2371)
 * fix incorrect truncation of long to int when reading columns via block
   index (CASSANDRA-2376)
 * fix NPE during stream session (CASSANDRA-2377)
 * fix race condition that could leave orphaned data files when dropping CF or
   KS (CASSANDRA-2381)
 * fsync statistics component on write (CASSANDRA-2382)
 * fix duplicate results from CFS.scan (CASSANDRA-2406)
 * add IntegerType to CLI help (CASSANDRA-2414)
 * avoid caching token-only decoratedkeys (CASSANDRA-2416)
 * convert mmap assertion to if/throw so scrub can catch it (CASSANDRA-2417)
 * don't overwrite gc log (CASSANDR-2418)
 * invalidate row cache for streamed row to avoid inconsitencies
   (CASSANDRA-2420)
 * avoid copies in range/index scans (CASSANDRA-2425)
 * make sure we don't wipe data during cleanup if the node has not join
   the ring (CASSANDRA-2428)
 * Try harder to close files after compaction (CASSANDRA-2431)
 * re-set bootstrapped flag after move finishes (CASSANDRA-2435)
 * display validation_class in CLI 'describe keyspace' (CASSANDRA-2442)
 * make cleanup compactions cleanup the row cache (CASSANDRA-2451)
 * add column fields validation to scrub (CASSANDRA-2460)
 * use 64KB flush buffer instead of in_memory_compaction_limit (CASSANDRA-2463)
 * fix backslash substitutions in CLI (CASSANDRA-2492)
 * disable cache saving for system CFS (CASSANDRA-2502)
 * fixes for verifying destination availability under hinted conditions
   so UE can be thrown intead of timing out (CASSANDRA-2514)
 * fix update of validation class in column metadata (CASSANDRA-2512)
 * support LOCAL_QUORUM, EACH_QUORUM CLs outside of NTS (CASSANDRA-2516)
 * preserve version when streaming data from old sstables (CASSANDRA-2283)
 * fix backslash substitutions in CLI (CASSANDRA-2492)
 * count a row deletion as one operation towards memtable threshold 
   (CASSANDRA-2519)
 * support LOCAL_QUORUM, EACH_QUORUM CLs outside of NTS (CASSANDRA-2516)


0.7.4
 * add nodetool join command (CASSANDRA-2160)
 * fix secondary indexes on pre-existing or streamed data (CASSANDRA-2244)
 * initialize endpoint in gossiper earlier (CASSANDRA-2228)
 * add ability to write to Cassandra from Pig (CASSANDRA-1828)
 * add rpc_[min|max]_threads (CASSANDRA-2176)
 * add CL.TWO, CL.THREE (CASSANDRA-2013)
 * avoid exporting an un-requested row in sstable2json, when exporting 
   a key that does not exist (CASSANDRA-2168)
 * add incremental_backups option (CASSANDRA-1872)
 * add configurable row limit to Pig loadfunc (CASSANDRA-2276)
 * validate column values in batches as well as single-Column inserts
   (CASSANDRA-2259)
 * move sample schema from cassandra.yaml to schema-sample.txt,
   a cli scripts (CASSANDRA-2007)
 * avoid writing empty rows when scrubbing tombstoned rows (CASSANDRA-2296)
 * fix assertion error in range and index scans for CL < ALL
   (CASSANDRA-2282)
 * fix commitlog replay when flush position refers to data that didn't
   get synced before server died (CASSANDRA-2285)
 * fix fd leak in sstable2json with non-mmap'd i/o (CASSANDRA-2304)
 * reduce memory use during streaming of multiple sstables (CASSANDRA-2301)
 * purge tombstoned rows from cache after GCGraceSeconds (CASSANDRA-2305)
 * allow zero replicas in a NTS datacenter (CASSANDRA-1924)
 * make range queries respect snitch for local replicas (CASSANDRA-2286)
 * fix HH delivery when column index is larger than 2GB (CASSANDRA-2297)
 * make 2ary indexes use parent CF flush thresholds during initial build
   (CASSANDRA-2294)
 * update memtable_throughput to be a long (CASSANDRA-2158)


0.7.3
 * Keep endpoint state until aVeryLongTime (CASSANDRA-2115)
 * lower-latency read repair (CASSANDRA-2069)
 * add hinted_handoff_throttle_delay_in_ms option (CASSANDRA-2161)
 * fixes for cache save/load (CASSANDRA-2172, -2174)
 * Handle whole-row deletions in CFOutputFormat (CASSANDRA-2014)
 * Make memtable_flush_writers flush in parallel (CASSANDRA-2178)
 * Add compaction_preheat_key_cache option (CASSANDRA-2175)
 * refactor stress.py to have only one copy of the format string 
   used for creating row keys (CASSANDRA-2108)
 * validate index names for \w+ (CASSANDRA-2196)
 * Fix Cassandra cli to respect timeout if schema does not settle 
   (CASSANDRA-2187)
 * fix for compaction and cleanup writing old-format data into new-version 
   sstable (CASSANDRA-2211, -2216)
 * add nodetool scrub (CASSANDRA-2217, -2240)
 * fix sstable2json large-row pagination (CASSANDRA-2188)
 * fix EOFing on requests for the last bytes in a file (CASSANDRA-2213)
 * fix BufferedRandomAccessFile bugs (CASSANDRA-2218, -2241)
 * check for memtable flush_after_mins exceeded every 10s (CASSANDRA-2183)
 * fix cache saving on Windows (CASSANDRA-2207)
 * add validateSchemaAgreement call + synchronization to schema
   modification operations (CASSANDRA-2222)
 * fix for reversed slice queries on large rows (CASSANDRA-2212)
 * fat clients were writing local data (CASSANDRA-2223)
 * turn off string interning in json2sstable (CASSANDRA-2189)
 * set DEFAULT_MEMTABLE_LIFETIME_IN_MINS to 24h
 * improve detection and cleanup of partially-written sstables 
   (CASSANDRA-2206)
 * fix supercolumn de/serialization when subcolumn comparator is different
   from supercolumn's (CASSANDRA-2104)
 * fix starting up on Windows when CASSANDRA_HOME contains whitespace
   (CASSANDRA-2237)
 * add [get|set][row|key]cacheSavePeriod to JMX (CASSANDRA-2100)
 * fix Hadoop ColumnFamilyOutputFormat dropping of mutations
   when batch fills up (CASSANDRA-2255)
 * move file deletions off of scheduledtasks executor (CASSANDRA-2253)


0.7.2
 * copy DecoratedKey.key when inserting into caches to avoid retaining
   a reference to the underlying buffer (CASSANDRA-2102)
 * format subcolumn names with subcomparator (CASSANDRA-2136)
 * fix column bloom filter deserialization (CASSANDRA-2165)


0.7.1
 * refactor MessageDigest creation code. (CASSANDRA-2107)
 * buffer network stack to avoid inefficient small TCP messages while avoiding
   the nagle/delayed ack problem (CASSANDRA-1896)
 * check log4j configuration for changes every 10s (CASSANDRA-1525, 1907)
 * more-efficient cross-DC replication (CASSANDRA-1530, -2051, -2138)
 * avoid polluting page cache with commitlog or sstable writes
   and seq scan operations (CASSANDRA-1470)
 * add RMI authentication options to nodetool (CASSANDRA-1921)
 * make snitches configurable at runtime (CASSANDRA-1374)
 * retry hadoop split requests on connection failure (CASSANDRA-1927)
 * implement describeOwnership for BOP, COPP (CASSANDRA-1928)
 * make read repair behave as expected for ConsistencyLevel > ONE
   (CASSANDRA-982, 2038)
 * distributed test harness (CASSANDRA-1859, 1964)
 * reduce flush lock contention (CASSANDRA-1930)
 * optimize supercolumn deserialization (CASSANDRA-1891)
 * fix CFMetaData.apply to only compare objects of the same class 
   (CASSANDRA-1962)
 * allow specifying specific SSTables to compact from JMX (CASSANDRA-1963)
 * fix race condition in MessagingService.targets (CASSANDRA-1959, 2094, 2081)
 * refuse to open sstables from a future version (CASSANDRA-1935)
 * zero-copy reads (CASSANDRA-1714)
 * fix copy bounds for word Text in wordcount demo (CASSANDRA-1993)
 * fixes for contrib/javautils (CASSANDRA-1979)
 * check more frequently for memtable expiration (CASSANDRA-2000)
 * fix writing SSTable column count statistics (CASSANDRA-1976)
 * fix streaming of multiple CFs during bootstrap (CASSANDRA-1992)
 * explicitly set JVM GC new generation size with -Xmn (CASSANDRA-1968)
 * add short options for CLI flags (CASSANDRA-1565)
 * make keyspace argument to "describe keyspace" in CLI optional
   when authenticated to keyspace already (CASSANDRA-2029)
 * added option to specify -Dcassandra.join_ring=false on startup
   to allow "warm spare" nodes or performing JMX maintenance before
   joining the ring (CASSANDRA-526)
 * log migrations at INFO (CASSANDRA-2028)
 * add CLI verbose option in file mode (CASSANDRA-2030)
 * add single-line "--" comments to CLI (CASSANDRA-2032)
 * message serialization tests (CASSANDRA-1923)
 * switch from ivy to maven-ant-tasks (CASSANDRA-2017)
 * CLI attempts to block for new schema to propagate (CASSANDRA-2044)
 * fix potential overflow in nodetool cfstats (CASSANDRA-2057)
 * add JVM shutdownhook to sync commitlog (CASSANDRA-1919)
 * allow nodes to be up without being part of  normal traffic (CASSANDRA-1951)
 * fix CLI "show keyspaces" with null options on NTS (CASSANDRA-2049)
 * fix possible ByteBuffer race conditions (CASSANDRA-2066)
 * reduce garbage generated by MessagingService to prevent load spikes
   (CASSANDRA-2058)
 * fix math in RandomPartitioner.describeOwnership (CASSANDRA-2071)
 * fix deletion of sstable non-data components (CASSANDRA-2059)
 * avoid blocking gossip while deleting handoff hints (CASSANDRA-2073)
 * ignore messages from newer versions, keep track of nodes in gossip 
   regardless of version (CASSANDRA-1970)
 * cache writing moved to CompactionManager to reduce i/o contention and
   updated to use non-cache-polluting writes (CASSANDRA-2053)
 * page through large rows when exporting to JSON (CASSANDRA-2041)
 * add flush_largest_memtables_at and reduce_cache_sizes_at options
   (CASSANDRA-2142)
 * add cli 'describe cluster' command (CASSANDRA-2127)
 * add cli support for setting username/password at 'connect' command 
   (CASSANDRA-2111)
 * add -D option to Stress.java to allow reading hosts from a file 
   (CASSANDRA-2149)
 * bound hints CF throughput between 32M and 256M (CASSANDRA-2148)
 * continue starting when invalid saved cache entries are encountered
   (CASSANDRA-2076)
 * add max_hint_window_in_ms option (CASSANDRA-1459)


0.7.0-final
 * fix offsets to ByteBuffer.get (CASSANDRA-1939)


0.7.0-rc4
 * fix cli crash after backgrounding (CASSANDRA-1875)
 * count timeouts in storageproxy latencies, and include latency 
   histograms in StorageProxyMBean (CASSANDRA-1893)
 * fix CLI get recognition of supercolumns (CASSANDRA-1899)
 * enable keepalive on intra-cluster sockets (CASSANDRA-1766)
 * count timeouts towards dynamicsnitch latencies (CASSANDRA-1905)
 * Expose index-building status in JMX + cli schema description
   (CASSANDRA-1871)
 * allow [LOCAL|EACH]_QUORUM to be used with non-NetworkTopology 
   replication Strategies
 * increased amount of index locks for faster commitlog replay
 * collect secondary index tombstones immediately (CASSANDRA-1914)
 * revert commitlog changes from #1780 (CASSANDRA-1917)
 * change RandomPartitioner min token to -1 to avoid collision w/
   tokens on actual nodes (CASSANDRA-1901)
 * examine the right nibble when validating TimeUUID (CASSANDRA-1910)
 * include secondary indexes in cleanup (CASSANDRA-1916)
 * CFS.scrubDataDirectories should also cleanup invalid secondary indexes
   (CASSANDRA-1904)
 * ability to disable/enable gossip on nodes to force them down
   (CASSANDRA-1108)


0.7.0-rc3
 * expose getNaturalEndpoints in StorageServiceMBean taking byte[]
   key; RMI cannot serialize ByteBuffer (CASSANDRA-1833)
 * infer org.apache.cassandra.locator for replication strategy classes
   when not otherwise specified
 * validation that generates less garbage (CASSANDRA-1814)
 * add TTL support to CLI (CASSANDRA-1838)
 * cli defaults to bytestype for subcomparator when creating
   column families (CASSANDRA-1835)
 * unregister index MBeans when index is dropped (CASSANDRA-1843)
 * make ByteBufferUtil.clone thread-safe (CASSANDRA-1847)
 * change exception for read requests during bootstrap from 
   InvalidRequest to Unavailable (CASSANDRA-1862)
 * respect row-level tombstones post-flush in range scans
   (CASSANDRA-1837)
 * ReadResponseResolver check digests against each other (CASSANDRA-1830)
 * return InvalidRequest when remove of subcolumn without supercolumn
   is requested (CASSANDRA-1866)
 * flush before repair (CASSANDRA-1748)
 * SSTableExport validates key order (CASSANDRA-1884)
 * large row support for SSTableExport (CASSANDRA-1867)
 * Re-cache hot keys post-compaction without hitting disk (CASSANDRA-1878)
 * manage read repair in coordinator instead of data source, to
   provide latency information to dynamic snitch (CASSANDRA-1873)


0.7.0-rc2
 * fix live-column-count of slice ranges including tombstoned supercolumn 
   with live subcolumn (CASSANDRA-1591)
 * rename o.a.c.internal.AntientropyStage -> AntiEntropyStage,
   o.a.c.request.Request_responseStage -> RequestResponseStage,
   o.a.c.internal.Internal_responseStage -> InternalResponseStage
 * add AbstractType.fromString (CASSANDRA-1767)
 * require index_type to be present when specifying index_name
   on ColumnDef (CASSANDRA-1759)
 * fix add/remove index bugs in CFMetadata (CASSANDRA-1768)
 * rebuild Strategy during system_update_keyspace (CASSANDRA-1762)
 * cli updates prompt to ... in continuation lines (CASSANDRA-1770)
 * support multiple Mutations per key in hadoop ColumnFamilyOutputFormat
   (CASSANDRA-1774)
 * improvements to Debian init script (CASSANDRA-1772)
 * use local classloader to check for version.properties (CASSANDRA-1778)
 * Validate that column names in column_metadata are valid for the
   defined comparator, and decode properly in cli (CASSANDRA-1773)
 * use cross-platform newlines in cli (CASSANDRA-1786)
 * add ExpiringColumn support to sstable import/export (CASSANDRA-1754)
 * add flush for each append to periodic commitlog mode; added
   periodic_without_flush option to disable this (CASSANDRA-1780)
 * close file handle used for post-flush truncate (CASSANDRA-1790)
 * various code cleanup (CASSANDRA-1793, -1794, -1795)
 * fix range queries against wrapped range (CASSANDRA-1781)
 * fix consistencylevel calculations for NetworkTopologyStrategy
   (CASSANDRA-1804)
 * cli support index type enum names (CASSANDRA-1810)
 * improved validation of column_metadata (CASSANDRA-1813)
 * reads at ConsistencyLevel > 1 throw UnavailableException
   immediately if insufficient live nodes exist (CASSANDRA-1803)
 * copy bytebuffers for local writes to avoid retaining the entire
   Thrift frame (CASSANDRA-1801)
 * fix NPE adding index to column w/o prior metadata (CASSANDRA-1764)
 * reduce fat client timeout (CASSANDRA-1730)
 * fix botched merge of CASSANDRA-1316


0.7.0-rc1
 * fix compaction and flush races with schema updates (CASSANDRA-1715)
 * add clustertool, config-converter, sstablekeys, and schematool 
   Windows .bat files (CASSANDRA-1723)
 * reject range queries received during bootstrap (CASSANDRA-1739)
 * fix wrapping-range queries on non-minimum token (CASSANDRA-1700)
 * add nodetool cfhistogram (CASSANDRA-1698)
 * limit repaired ranges to what the nodes have in common (CASSANDRA-1674)
 * index scan treats missing columns as not matching secondary
   expressions (CASSANDRA-1745)
 * Fix misuse of DataOutputBuffer.getData in AntiEntropyService
   (CASSANDRA-1729)
 * detect and warn when obsolete version of JNA is present (CASSANDRA-1760)
 * reduce fat client timeout (CASSANDRA-1730)
 * cleanup smallest CFs first to increase free temp space for larger ones
   (CASSANDRA-1811)
 * Update windows .bat files to work outside of main Cassandra
   directory (CASSANDRA-1713)
 * fix read repair regression from 0.6.7 (CASSANDRA-1727)
 * more-efficient read repair (CASSANDRA-1719)
 * fix hinted handoff replay (CASSANDRA-1656)
 * log type of dropped messages (CASSANDRA-1677)
 * upgrade to SLF4J 1.6.1
 * fix ByteBuffer bug in ExpiringColumn.updateDigest (CASSANDRA-1679)
 * fix IntegerType.getString (CASSANDRA-1681)
 * make -Djava.net.preferIPv4Stack=true the default (CASSANDRA-628)
 * add INTERNAL_RESPONSE verb to differentiate from responses related
   to client requests (CASSANDRA-1685)
 * log tpstats when dropping messages (CASSANDRA-1660)
 * include unreachable nodes in describeSchemaVersions (CASSANDRA-1678)
 * Avoid dropping messages off the client request path (CASSANDRA-1676)
 * fix jna errno reporting (CASSANDRA-1694)
 * add friendlier error for UnknownHostException on startup (CASSANDRA-1697)
 * include jna dependency in RPM package (CASSANDRA-1690)
 * add --skip-keys option to stress.py (CASSANDRA-1696)
 * improve cli handling of non-string keys and column names 
   (CASSANDRA-1701, -1693)
 * r/m extra subcomparator line in cli keyspaces output (CASSANDRA-1712)
 * add read repair chance to cli "show keyspaces"
 * upgrade to ConcurrentLinkedHashMap 1.1 (CASSANDRA-975)
 * fix index scan routing (CASSANDRA-1722)
 * fix tombstoning of supercolumns in range queries (CASSANDRA-1734)
 * clear endpoint cache after updating keyspace metadata (CASSANDRA-1741)
 * fix wrapping-range queries on non-minimum token (CASSANDRA-1700)
 * truncate includes secondary indexes (CASSANDRA-1747)
 * retain reference to PendingFile sstables (CASSANDRA-1749)
 * fix sstableimport regression (CASSANDRA-1753)
 * fix for bootstrap when no non-system tables are defined (CASSANDRA-1732)
 * handle replica unavailability in index scan (CASSANDRA-1755)
 * fix service initialization order deadlock (CASSANDRA-1756)
 * multi-line cli commands (CASSANDRA-1742)
 * fix race between snapshot and compaction (CASSANDRA-1736)
 * add listEndpointsPendingHints, deleteHintsForEndpoint JMX methods 
   (CASSANDRA-1551)


0.7.0-beta3
 * add strategy options to describe_keyspace output (CASSANDRA-1560)
 * log warning when using randomly generated token (CASSANDRA-1552)
 * re-organize JMX into .db, .net, .internal, .request (CASSANDRA-1217)
 * allow nodes to change IPs between restarts (CASSANDRA-1518)
 * remember ring state between restarts by default (CASSANDRA-1518)
 * flush index built flag so we can read it before log replay (CASSANDRA-1541)
 * lock row cache updates to prevent race condition (CASSANDRA-1293)
 * remove assertion causing rare (and harmless) error messages in
   commitlog (CASSANDRA-1330)
 * fix moving nodes with no keyspaces defined (CASSANDRA-1574)
 * fix unbootstrap when no data is present in a transfer range (CASSANDRA-1573)
 * take advantage of AVRO-495 to simplify our avro IDL (CASSANDRA-1436)
 * extend authorization hierarchy to column family (CASSANDRA-1554)
 * deletion support in secondary indexes (CASSANDRA-1571)
 * meaningful error message for invalid replication strategy class 
   (CASSANDRA-1566)
 * allow keyspace creation with RF > N (CASSANDRA-1428)
 * improve cli error handling (CASSANDRA-1580)
 * add cache save/load ability (CASSANDRA-1417, 1606, 1647)
 * add StorageService.getDrainProgress (CASSANDRA-1588)
 * Disallow bootstrap to an in-use token (CASSANDRA-1561)
 * Allow dynamic secondary index creation and destruction (CASSANDRA-1532)
 * log auto-guessed memtable thresholds (CASSANDRA-1595)
 * add ColumnDef support to cli (CASSANDRA-1583)
 * reduce index sample time by 75% (CASSANDRA-1572)
 * add cli support for column, strategy metadata (CASSANDRA-1578, 1612)
 * add cli support for schema modification (CASSANDRA-1584)
 * delete temp files on failed compactions (CASSANDRA-1596)
 * avoid blocking for dead nodes during removetoken (CASSANDRA-1605)
 * remove ConsistencyLevel.ZERO (CASSANDRA-1607)
 * expose in-progress compaction type in jmx (CASSANDRA-1586)
 * removed IClock & related classes from internals (CASSANDRA-1502)
 * fix removing tokens from SystemTable on decommission and removetoken
   (CASSANDRA-1609)
 * include CF metadata in cli 'show keyspaces' (CASSANDRA-1613)
 * switch from Properties to HashMap in PropertyFileSnitch to
   avoid synchronization bottleneck (CASSANDRA-1481)
 * PropertyFileSnitch configuration file renamed to 
   cassandra-topology.properties
 * add cli support for get_range_slices (CASSANDRA-1088, CASSANDRA-1619)
 * Make memtable flush thresholds per-CF instead of global 
   (CASSANDRA-1007, 1637)
 * add cli support for binary data without CfDef hints (CASSANDRA-1603)
 * fix building SSTable statistics post-stream (CASSANDRA-1620)
 * fix potential infinite loop in 2ary index queries (CASSANDRA-1623)
 * allow creating NTS keyspaces with no replicas configured (CASSANDRA-1626)
 * add jmx histogram of sstables accessed per read (CASSANDRA-1624)
 * remove system_rename_column_family and system_rename_keyspace from the
   client API until races can be fixed (CASSANDRA-1630, CASSANDRA-1585)
 * add cli sanity tests (CASSANDRA-1582)
 * update GC settings in cassandra.bat (CASSANDRA-1636)
 * cli support for index queries (CASSANDRA-1635)
 * cli support for updating schema memtable settings (CASSANDRA-1634)
 * cli --file option (CASSANDRA-1616)
 * reduce automatically chosen memtable sizes by 50% (CASSANDRA-1641)
 * move endpoint cache from snitch to strategy (CASSANDRA-1643)
 * fix commitlog recovery deleting the newly-created segment as well as
   the old ones (CASSANDRA-1644)
 * upgrade to Thrift 0.5 (CASSANDRA-1367)
 * renamed CL.DCQUORUM to LOCAL_QUORUM and DCQUORUMSYNC to EACH_QUORUM
 * cli truncate support (CASSANDRA-1653)
 * update GC settings in cassandra.bat (CASSANDRA-1636)
 * avoid logging when a node's ip/token is gossipped back to it (CASSANDRA-1666)


0.7-beta2
 * always use UTF-8 for hint keys (CASSANDRA-1439)
 * remove cassandra.yaml dependency from Hadoop and Pig (CASSADRA-1322)
 * expose CfDef metadata in describe_keyspaces (CASSANDRA-1363)
 * restore use of mmap_index_only option (CASSANDRA-1241)
 * dropping a keyspace with no column families generated an error 
   (CASSANDRA-1378)
 * rename RackAwareStrategy to OldNetworkTopologyStrategy, RackUnawareStrategy 
   to SimpleStrategy, DatacenterShardStrategy to NetworkTopologyStrategy,
   AbstractRackAwareSnitch to AbstractNetworkTopologySnitch (CASSANDRA-1392)
 * merge StorageProxy.mutate, mutateBlocking (CASSANDRA-1396)
 * faster UUIDType, LongType comparisons (CASSANDRA-1386, 1393)
 * fix setting read_repair_chance from CLI addColumnFamily (CASSANDRA-1399)
 * fix updates to indexed columns (CASSANDRA-1373)
 * fix race condition leaving to FileNotFoundException (CASSANDRA-1382)
 * fix sharded lock hash on index write path (CASSANDRA-1402)
 * add support for GT/E, LT/E in subordinate index clauses (CASSANDRA-1401)
 * cfId counter got out of sync when CFs were added (CASSANDRA-1403)
 * less chatty schema updates (CASSANDRA-1389)
 * rename column family mbeans. 'type' will now include either 
   'IndexColumnFamilies' or 'ColumnFamilies' depending on the CFS type.
   (CASSANDRA-1385)
 * disallow invalid keyspace and column family names. This includes name that
   matches a '^\w+' regex. (CASSANDRA-1377)
 * use JNA, if present, to take snapshots (CASSANDRA-1371)
 * truncate hints if starting 0.7 for the first time (CASSANDRA-1414)
 * fix FD leak in single-row slicepredicate queries (CASSANDRA-1416)
 * allow index expressions against columns that are not part of the 
   SlicePredicate (CASSANDRA-1410)
 * config-converter properly handles snitches and framed support 
   (CASSANDRA-1420)
 * remove keyspace argument from multiget_count (CASSANDRA-1422)
 * allow specifying cassandra.yaml location as (local or remote) URL
   (CASSANDRA-1126)
 * fix using DynamicEndpointSnitch with NetworkTopologyStrategy
   (CASSANDRA-1429)
 * Add CfDef.default_validation_class (CASSANDRA-891)
 * fix EstimatedHistogram.max (CASSANDRA-1413)
 * quorum read optimization (CASSANDRA-1622)
 * handle zero-length (or missing) rows during HH paging (CASSANDRA-1432)
 * include secondary indexes during schema migrations (CASSANDRA-1406)
 * fix commitlog header race during schema change (CASSANDRA-1435)
 * fix ColumnFamilyStoreMBeanIterator to use new type name (CASSANDRA-1433)
 * correct filename generated by xml->yaml converter (CASSANDRA-1419)
 * add CMSInitiatingOccupancyFraction=75 and UseCMSInitiatingOccupancyOnly
   to default JVM options
 * decrease jvm heap for cassandra-cli (CASSANDRA-1446)
 * ability to modify keyspaces and column family definitions on a live cluster
   (CASSANDRA-1285)
 * support for Hadoop Streaming [non-jvm map/reduce via stdin/out]
   (CASSANDRA-1368)
 * Move persistent sstable stats from the system table to an sstable component
   (CASSANDRA-1430)
 * remove failed bootstrap attempt from pending ranges when gossip times
   it out after 1h (CASSANDRA-1463)
 * eager-create tcp connections to other cluster members (CASSANDRA-1465)
 * enumerate stages and derive stage from message type instead of 
   transmitting separately (CASSANDRA-1465)
 * apply reversed flag during collation from different data sources
   (CASSANDRA-1450)
 * make failure to remove comitlog segment non-fatal (CASSANDRA-1348)
 * correct ordering of drain operations so CL.recover is no longer 
   necessary (CASSANDRA-1408)
 * removed keyspace from describe_splits method (CASSANDRA-1425)
 * rename check_schema_agreement to describe_schema_versions
   (CASSANDRA-1478)
 * fix QUORUM calculation for RF > 3 (CASSANDRA-1487)
 * remove tombstones during non-major compactions when bloom filter
   verifies that row does not exist in other sstables (CASSANDRA-1074)
 * nodes that coordinated a loadbalance in the past could not be seen by
   newly added nodes (CASSANDRA-1467)
 * exposed endpoint states (gossip details) via jmx (CASSANDRA-1467)
 * ensure that compacted sstables are not included when new readers are
   instantiated (CASSANDRA-1477)
 * by default, calculate heap size and memtable thresholds at runtime (CASSANDRA-1469)
 * fix races dealing with adding/dropping keyspaces and column families in
   rapid succession (CASSANDRA-1477)
 * clean up of Streaming system (CASSANDRA-1503, 1504, 1506)
 * add options to configure Thrift socket keepalive and buffer sizes (CASSANDRA-1426)
 * make contrib CassandraServiceDataCleaner recursive (CASSANDRA-1509)
 * min, max compaction threshold are configurable and persistent 
   per-ColumnFamily (CASSANDRA-1468)
 * fix replaying the last mutation in a commitlog unnecessarily 
   (CASSANDRA-1512)
 * invoke getDefaultUncaughtExceptionHandler from DTPE with the original
   exception rather than the ExecutionException wrapper (CASSANDRA-1226)
 * remove Clock from the Thrift (and Avro) API (CASSANDRA-1501)
 * Close intra-node sockets when connection is broken (CASSANDRA-1528)
 * RPM packaging spec file (CASSANDRA-786)
 * weighted request scheduler (CASSANDRA-1485)
 * treat expired columns as deleted (CASSANDRA-1539)
 * make IndexInterval configurable (CASSANDRA-1488)
 * add describe_snitch to Thrift API (CASSANDRA-1490)
 * MD5 authenticator compares plain text submitted password with MD5'd
   saved property, instead of vice versa (CASSANDRA-1447)
 * JMX MessagingService pending and completed counts (CASSANDRA-1533)
 * fix race condition processing repair responses (CASSANDRA-1511)
 * make repair blocking (CASSANDRA-1511)
 * create EndpointSnitchInfo and MBean to expose rack and DC (CASSANDRA-1491)
 * added option to contrib/word_count to output results back to Cassandra
   (CASSANDRA-1342)
 * rewrite Hadoop ColumnFamilyRecordWriter to pool connections, retry to
   multiple Cassandra nodes, and smooth impact on the Cassandra cluster
   by using smaller batch sizes (CASSANDRA-1434)
 * fix setting gc_grace_seconds via CLI (CASSANDRA-1549)
 * support TTL'd index values (CASSANDRA-1536)
 * make removetoken work like decommission (CASSANDRA-1216)
 * make cli comparator-aware and improve quote rules (CASSANDRA-1523,-1524)
 * make nodetool compact and cleanup blocking (CASSANDRA-1449)
 * add memtable, cache information to GCInspector logs (CASSANDRA-1558)
 * enable/disable HintedHandoff via JMX (CASSANDRA-1550)
 * Ignore stray files in the commit log directory (CASSANDRA-1547)
 * Disallow bootstrap to an in-use token (CASSANDRA-1561)


0.7-beta1
 * sstable versioning (CASSANDRA-389)
 * switched to slf4j logging (CASSANDRA-625)
 * add (optional) expiration time for column (CASSANDRA-699)
 * access levels for authentication/authorization (CASSANDRA-900)
 * add ReadRepairChance to CF definition (CASSANDRA-930)
 * fix heisenbug in system tests, especially common on OS X (CASSANDRA-944)
 * convert to byte[] keys internally and all public APIs (CASSANDRA-767)
 * ability to alter schema definitions on a live cluster (CASSANDRA-44)
 * renamed configuration file to cassandra.xml, and log4j.properties to
   log4j-server.properties, which must now be loaded from
   the classpath (which is how our scripts in bin/ have always done it)
   (CASSANDRA-971)
 * change get_count to require a SlicePredicate. create multi_get_count
   (CASSANDRA-744)
 * re-organized endpointsnitch implementations and added SimpleSnitch
   (CASSANDRA-994)
 * Added preload_row_cache option (CASSANDRA-946)
 * add CRC to commitlog header (CASSANDRA-999)
 * removed deprecated batch_insert and get_range_slice methods (CASSANDRA-1065)
 * add truncate thrift method (CASSANDRA-531)
 * http mini-interface using mx4j (CASSANDRA-1068)
 * optimize away copy of sliced row on memtable read path (CASSANDRA-1046)
 * replace constant-size 2GB mmaped segments and special casing for index 
   entries spanning segment boundaries, with SegmentedFile that computes 
   segments that always contain entire entries/rows (CASSANDRA-1117)
 * avoid reading large rows into memory during compaction (CASSANDRA-16)
 * added hadoop OutputFormat (CASSANDRA-1101)
 * efficient Streaming (no more anticompaction) (CASSANDRA-579)
 * split commitlog header into separate file and add size checksum to
   mutations (CASSANDRA-1179)
 * avoid allocating a new byte[] for each mutation on replay (CASSANDRA-1219)
 * revise HH schema to be per-endpoint (CASSANDRA-1142)
 * add joining/leaving status to nodetool ring (CASSANDRA-1115)
 * allow multiple repair sessions per node (CASSANDRA-1190)
 * optimize away MessagingService for local range queries (CASSANDRA-1261)
 * make framed transport the default so malformed requests can't OOM the 
   server (CASSANDRA-475)
 * significantly faster reads from row cache (CASSANDRA-1267)
 * take advantage of row cache during range queries (CASSANDRA-1302)
 * make GCGraceSeconds a per-ColumnFamily value (CASSANDRA-1276)
 * keep persistent row size and column count statistics (CASSANDRA-1155)
 * add IntegerType (CASSANDRA-1282)
 * page within a single row during hinted handoff (CASSANDRA-1327)
 * push DatacenterShardStrategy configuration into keyspace definition,
   eliminating datacenter.properties. (CASSANDRA-1066)
 * optimize forward slices starting with '' and single-index-block name 
   queries by skipping the column index (CASSANDRA-1338)
 * streaming refactor (CASSANDRA-1189)
 * faster comparison for UUID types (CASSANDRA-1043)
 * secondary index support (CASSANDRA-749 and subtasks)
 * make compaction buckets deterministic (CASSANDRA-1265)


0.6.6
 * Allow using DynamicEndpointSnitch with RackAwareStrategy (CASSANDRA-1429)
 * remove the remaining vestiges of the unfinished DatacenterShardStrategy 
   (replaced by NetworkTopologyStrategy in 0.7)
   

0.6.5
 * fix key ordering in range query results with RandomPartitioner
   and ConsistencyLevel > ONE (CASSANDRA-1145)
 * fix for range query starting with the wrong token range (CASSANDRA-1042)
 * page within a single row during hinted handoff (CASSANDRA-1327)
 * fix compilation on non-sun JDKs (CASSANDRA-1061)
 * remove String.trim() call on row keys in batch mutations (CASSANDRA-1235)
 * Log summary of dropped messages instead of spamming log (CASSANDRA-1284)
 * add dynamic endpoint snitch (CASSANDRA-981)
 * fix streaming for keyspaces with hyphens in their name (CASSANDRA-1377)
 * fix errors in hard-coded bloom filter optKPerBucket by computing it
   algorithmically (CASSANDRA-1220
 * remove message deserialization stage, and uncap read/write stages
   so slow reads/writes don't block gossip processing (CASSANDRA-1358)
 * add jmx port configuration to Debian package (CASSANDRA-1202)
 * use mlockall via JNA, if present, to prevent Linux from swapping
   out parts of the JVM (CASSANDRA-1214)


0.6.4
 * avoid queuing multiple hint deliveries for the same endpoint
   (CASSANDRA-1229)
 * better performance for and stricter checking of UTF8 column names
   (CASSANDRA-1232)
 * extend option to lower compaction priority to hinted handoff
   as well (CASSANDRA-1260)
 * log errors in gossip instead of re-throwing (CASSANDRA-1289)
 * avoid aborting commitlog replay prematurely if a flushed-but-
   not-removed commitlog segment is encountered (CASSANDRA-1297)
 * fix duplicate rows being read during mapreduce (CASSANDRA-1142)
 * failure detection wasn't closing command sockets (CASSANDRA-1221)
 * cassandra-cli.bat works on windows (CASSANDRA-1236)
 * pre-emptively drop requests that cannot be processed within RPCTimeout
   (CASSANDRA-685)
 * add ack to Binary write verb and update CassandraBulkLoader
   to wait for acks for each row (CASSANDRA-1093)
 * added describe_partitioner Thrift method (CASSANDRA-1047)
 * Hadoop jobs no longer require the Cassandra storage-conf.xml
   (CASSANDRA-1280, CASSANDRA-1047)
 * log thread pool stats when GC is excessive (CASSANDRA-1275)
 * remove gossip message size limit (CASSANDRA-1138)
 * parallelize local and remote reads during multiget, and respect snitch 
   when determining whether to do local read for CL.ONE (CASSANDRA-1317)
 * fix read repair to use requested consistency level on digest mismatch,
   rather than assuming QUORUM (CASSANDRA-1316)
 * process digest mismatch re-reads in parallel (CASSANDRA-1323)
 * switch hints CF comparator to BytesType (CASSANDRA-1274)


0.6.3
 * retry to make streaming connections up to 8 times. (CASSANDRA-1019)
 * reject describe_ring() calls on invalid keyspaces (CASSANDRA-1111)
 * fix cache size calculation for size of 100% (CASSANDRA-1129)
 * fix cache capacity only being recalculated once (CASSANDRA-1129)
 * remove hourly scan of all hints on the off chance that the gossiper
   missed a status change; instead, expose deliverHintsToEndpoint to JMX
   so it can be done manually, if necessary (CASSANDRA-1141)
 * don't reject reads at CL.ALL (CASSANDRA-1152)
 * reject deletions to supercolumns in CFs containing only standard
   columns (CASSANDRA-1139)
 * avoid preserving login information after client disconnects
   (CASSANDRA-1057)
 * prefer sun jdk to openjdk in debian init script (CASSANDRA-1174)
 * detect partioner config changes between restarts and fail fast 
   (CASSANDRA-1146)
 * use generation time to resolve node token reassignment disagreements
   (CASSANDRA-1118)
 * restructure the startup ordering of Gossiper and MessageService to avoid
   timing anomalies (CASSANDRA-1160)
 * detect incomplete commit log hearders (CASSANDRA-1119)
 * force anti-entropy service to stream files on the stream stage to avoid
   sending streams out of order (CASSANDRA-1169)
 * remove inactive stream managers after AES streams files (CASSANDRA-1169)
 * allow removing entire row through batch_mutate Deletion (CASSANDRA-1027)
 * add JMX metrics for row-level bloom filter false positives (CASSANDRA-1212)
 * added a redhat init script to contrib (CASSANDRA-1201)
 * use midpoint when bootstrapping a new machine into range with not
   much data yet instead of random token (CASSANDRA-1112)
 * kill server on OOM in executor stage as well as Thrift (CASSANDRA-1226)
 * remove opportunistic repairs, when two machines with overlapping replica
   responsibilities happen to finish major compactions of the same CF near
   the same time.  repairs are now fully manual (CASSANDRA-1190)
 * add ability to lower compaction priority (default is no change from 0.6.2)
   (CASSANDRA-1181)


0.6.2
 * fix contrib/word_count build. (CASSANDRA-992)
 * split CommitLogExecutorService into BatchCommitLogExecutorService and 
   PeriodicCommitLogExecutorService (CASSANDRA-1014)
 * add latency histograms to CFSMBean (CASSANDRA-1024)
 * make resolving timestamp ties deterministic by using value bytes
   as a tiebreaker (CASSANDRA-1039)
 * Add option to turn off Hinted Handoff (CASSANDRA-894)
 * fix windows startup (CASSANDRA-948)
 * make concurrent_reads, concurrent_writes configurable at runtime via JMX
   (CASSANDRA-1060)
 * disable GCInspector on non-Sun JVMs (CASSANDRA-1061)
 * fix tombstone handling in sstable rows with no other data (CASSANDRA-1063)
 * fix size of row in spanned index entries (CASSANDRA-1056)
 * install json2sstable, sstable2json, and sstablekeys to Debian package
 * StreamingService.StreamDestinations wouldn't empty itself after streaming
   finished (CASSANDRA-1076)
 * added Collections.shuffle(splits) before returning the splits in 
   ColumnFamilyInputFormat (CASSANDRA-1096)
 * do not recalculate cache capacity post-compaction if it's been manually 
   modified (CASSANDRA-1079)
 * better defaults for flush sorter + writer executor queue sizes
   (CASSANDRA-1100)
 * windows scripts for SSTableImport/Export (CASSANDRA-1051)
 * windows script for nodetool (CASSANDRA-1113)
 * expose PhiConvictThreshold (CASSANDRA-1053)
 * make repair of RF==1 a no-op (CASSANDRA-1090)
 * improve default JVM GC options (CASSANDRA-1014)
 * fix SlicePredicate serialization inside Hadoop jobs (CASSANDRA-1049)
 * close Thrift sockets in Hadoop ColumnFamilyRecordReader (CASSANDRA-1081)


0.6.1
 * fix NPE in sstable2json when no excluded keys are given (CASSANDRA-934)
 * keep the replica set constant throughout the read repair process
   (CASSANDRA-937)
 * allow querying getAllRanges with empty token list (CASSANDRA-933)
 * fix command line arguments inversion in clustertool (CASSANDRA-942)
 * fix race condition that could trigger a false-positive assertion
   during post-flush discard of old commitlog segments (CASSANDRA-936)
 * fix neighbor calculation for anti-entropy repair (CASSANDRA-924)
 * perform repair even for small entropy differences (CASSANDRA-924)
 * Use hostnames in CFInputFormat to allow Hadoop's naive string-based
   locality comparisons to work (CASSANDRA-955)
 * cache read-only BufferedRandomAccessFile length to avoid
   3 system calls per invocation (CASSANDRA-950)
 * nodes with IPv6 (and no IPv4) addresses could not join cluster
   (CASSANDRA-969)
 * Retrieve the correct number of undeleted columns, if any, from
   a supercolumn in a row that had been deleted previously (CASSANDRA-920)
 * fix index scans that cross the 2GB mmap boundaries for both mmap
   and standard i/o modes (CASSANDRA-866)
 * expose drain via nodetool (CASSANDRA-978)


0.6.0-RC1
 * JMX drain to flush memtables and run through commit log (CASSANDRA-880)
 * Bootstrapping can skip ranges under the right conditions (CASSANDRA-902)
 * fix merging row versions in range_slice for CL > ONE (CASSANDRA-884)
 * default write ConsistencyLeven chaned from ZERO to ONE
 * fix for index entries spanning mmap buffer boundaries (CASSANDRA-857)
 * use lexical comparison if time part of TimeUUIDs are the same 
   (CASSANDRA-907)
 * bound read, mutation, and response stages to fix possible OOM
   during log replay (CASSANDRA-885)
 * Use microseconds-since-epoch (UTC) in cli, instead of milliseconds
 * Treat batch_mutate Deletion with null supercolumn as "apply this predicate 
   to top level supercolumns" (CASSANDRA-834)
 * Streaming destination nodes do not update their JMX status (CASSANDRA-916)
 * Fix internal RPC timeout calculation (CASSANDRA-911)
 * Added Pig loadfunc to contrib/pig (CASSANDRA-910)


0.6.0-beta3
 * fix compaction bucketing bug (CASSANDRA-814)
 * update windows batch file (CASSANDRA-824)
 * deprecate KeysCachedFraction configuration directive in favor
   of KeysCached; move to unified-per-CF key cache (CASSANDRA-801)
 * add invalidateRowCache to ColumnFamilyStoreMBean (CASSANDRA-761)
 * send Handoff hints to natural locations to reduce load on
   remaining nodes in a failure scenario (CASSANDRA-822)
 * Add RowWarningThresholdInMB configuration option to warn before very 
   large rows get big enough to threaten node stability, and -x option to
   be able to remove them with sstable2json if the warning is unheeded
   until it's too late (CASSANDRA-843)
 * Add logging of GC activity (CASSANDRA-813)
 * fix ConcurrentModificationException in commitlog discard (CASSANDRA-853)
 * Fix hardcoded row count in Hadoop RecordReader (CASSANDRA-837)
 * Add a jmx status to the streaming service and change several DEBUG
   messages to INFO (CASSANDRA-845)
 * fix classpath in cassandra-cli.bat for Windows (CASSANDRA-858)
 * allow re-specifying host, port to cassandra-cli if invalid ones
   are first tried (CASSANDRA-867)
 * fix race condition handling rpc timeout in the coordinator
   (CASSANDRA-864)
 * Remove CalloutLocation and StagingFileDirectory from storage-conf files 
   since those settings are no longer used (CASSANDRA-878)
 * Parse a long from RowWarningThresholdInMB instead of an int (CASSANDRA-882)
 * Remove obsolete ControlPort code from DatabaseDescriptor (CASSANDRA-886)
 * move skipBytes side effect out of assert (CASSANDRA-899)
 * add "double getLoad" to StorageServiceMBean (CASSANDRA-898)
 * track row stats per CF at compaction time (CASSANDRA-870)
 * disallow CommitLogDirectory matching a DataFileDirectory (CASSANDRA-888)
 * default key cache size is 200k entries, changed from 10% (CASSANDRA-863)
 * add -Dcassandra-foreground=yes to cassandra.bat
 * exit if cluster name is changed unexpectedly (CASSANDRA-769)


0.6.0-beta1/beta2
 * add batch_mutate thrift command, deprecating batch_insert (CASSANDRA-336)
 * remove get_key_range Thrift API, deprecated in 0.5 (CASSANDRA-710)
 * add optional login() Thrift call for authentication (CASSANDRA-547)
 * support fat clients using gossiper and StorageProxy to perform
   replication in-process [jvm-only] (CASSANDRA-535)
 * support mmapped I/O for reads, on by default on 64bit JVMs 
   (CASSANDRA-408, CASSANDRA-669)
 * improve insert concurrency, particularly during Hinted Handoff
   (CASSANDRA-658)
 * faster network code (CASSANDRA-675)
 * stress.py moved to contrib (CASSANDRA-635)
 * row caching [must be explicitly enabled per-CF in config] (CASSANDRA-678)
 * present a useful measure of compaction progress in JMX (CASSANDRA-599)
 * add bin/sstablekeys (CASSNADRA-679)
 * add ConsistencyLevel.ANY (CASSANDRA-687)
 * make removetoken remove nodes from gossip entirely (CASSANDRA-644)
 * add ability to set cache sizes at runtime (CASSANDRA-708)
 * report latency and cache hit rate statistics with lifetime totals
   instead of average over the last minute (CASSANDRA-702)
 * support get_range_slice for RandomPartitioner (CASSANDRA-745)
 * per-keyspace replication factory and replication strategy (CASSANDRA-620)
 * track latency in microseconds (CASSANDRA-733)
 * add describe_ Thrift methods, deprecating get_string_property and 
   get_string_list_property
 * jmx interface for tracking operation mode and streams in general.
   (CASSANDRA-709)
 * keep memtables in sorted order to improve range query performance
   (CASSANDRA-799)
 * use while loop instead of recursion when trimming sstables compaction list 
   to avoid blowing stack in pathological cases (CASSANDRA-804)
 * basic Hadoop map/reduce support (CASSANDRA-342)


0.5.1
 * ensure all files for an sstable are streamed to the same directory.
   (CASSANDRA-716)
 * more accurate load estimate for bootstrapping (CASSANDRA-762)
 * tolerate dead or unavailable bootstrap target on write (CASSANDRA-731)
 * allow larger numbers of keys (> 140M) in a sstable bloom filter
   (CASSANDRA-790)
 * include jvm argument improvements from CASSANDRA-504 in debian package
 * change streaming chunk size to 32MB to accomodate Windows XP limitations
   (was 64MB) (CASSANDRA-795)
 * fix get_range_slice returning results in the wrong order (CASSANDRA-781)
 

0.5.0 final
 * avoid attempting to delete temporary bootstrap files twice (CASSANDRA-681)
 * fix bogus NaN in nodeprobe cfstats output (CASSANDRA-646)
 * provide a policy for dealing with single thread executors w/ a full queue
   (CASSANDRA-694)
 * optimize inner read in MessagingService, vastly improving multiple-node
   performance (CASSANDRA-675)
 * wait for table flush before streaming data back to a bootstrapping node.
   (CASSANDRA-696)
 * keep track of bootstrapping sources by table so that bootstrapping doesn't 
   give the indication of finishing early (CASSANDRA-673)


0.5.0 RC3
 * commit the correct version of the patch for CASSANDRA-663


0.5.0 RC2 (unreleased)
 * fix bugs in converting get_range_slice results to Thrift 
   (CASSANDRA-647, CASSANDRA-649)
 * expose java.util.concurrent.TimeoutException in StorageProxy methods
   (CASSANDRA-600)
 * TcpConnectionManager was holding on to disconnected connections, 
   giving the false indication they were being used. (CASSANDRA-651)
 * Remove duplicated write. (CASSANDRA-662)
 * Abort bootstrap if IP is already in the token ring (CASSANDRA-663)
 * increase default commitlog sync period, and wait for last sync to 
   finish before submitting another (CASSANDRA-668)


0.5.0 RC1
 * Fix potential NPE in get_range_slice (CASSANDRA-623)
 * add CRC32 to commitlog entries (CASSANDRA-605)
 * fix data streaming on windows (CASSANDRA-630)
 * GC compacted sstables after cleanup and compaction (CASSANDRA-621)
 * Speed up anti-entropy validation (CASSANDRA-629)
 * Fix anti-entropy assertion error (CASSANDRA-639)
 * Fix pending range conflicts when bootstapping or moving
   multiple nodes at once (CASSANDRA-603)
 * Handle obsolete gossip related to node movement in the case where
   one or more nodes is down when the movement occurs (CASSANDRA-572)
 * Include dead nodes in gossip to avoid a variety of problems
   and fix HH to removed nodes (CASSANDRA-634)
 * return an InvalidRequestException for mal-formed SlicePredicates
   (CASSANDRA-643)
 * fix bug determining closest neighbor for use in multiple datacenters
   (CASSANDRA-648)
 * Vast improvements in anticompaction speed (CASSANDRA-607)
 * Speed up log replay and writes by avoiding redundant serializations
   (CASSANDRA-652)


0.5.0 beta 2
 * Bootstrap improvements (several tickets)
 * add nodeprobe repair anti-entropy feature (CASSANDRA-193, CASSANDRA-520)
 * fix possibility of partition when many nodes restart at once
   in clusters with multiple seeds (CASSANDRA-150)
 * fix NPE in get_range_slice when no data is found (CASSANDRA-578)
 * fix potential NPE in hinted handoff (CASSANDRA-585)
 * fix cleanup of local "system" keyspace (CASSANDRA-576)
 * improve computation of cluster load balance (CASSANDRA-554)
 * added super column read/write, column count, and column/row delete to
   cassandra-cli (CASSANDRA-567, CASSANDRA-594)
 * fix returning live subcolumns of deleted supercolumns (CASSANDRA-583)
 * respect JAVA_HOME in bin/ scripts (several tickets)
 * add StorageService.initClient for fat clients on the JVM (CASSANDRA-535)
   (see contrib/client_only for an example of use)
 * make consistency_level functional in get_range_slice (CASSANDRA-568)
 * optimize key deserialization for RandomPartitioner (CASSANDRA-581)
 * avoid GCing tombstones except on major compaction (CASSANDRA-604)
 * increase failure conviction threshold, resulting in less nodes
   incorrectly (and temporarily) marked as down (CASSANDRA-610)
 * respect memtable thresholds during log replay (CASSANDRA-609)
 * support ConsistencyLevel.ALL on read (CASSANDRA-584)
 * add nodeprobe removetoken command (CASSANDRA-564)


0.5.0 beta
 * Allow multiple simultaneous flushes, improving flush throughput 
   on multicore systems (CASSANDRA-401)
 * Split up locks to improve write and read throughput on multicore systems
   (CASSANDRA-444, CASSANDRA-414)
 * More efficient use of memory during compaction (CASSANDRA-436)
 * autobootstrap option: when enabled, all non-seed nodes will attempt
   to bootstrap when started, until bootstrap successfully
   completes. -b option is removed.  (CASSANDRA-438)
 * Unless a token is manually specified in the configuration xml,
   a bootstraping node will use a token that gives it half the
   keys from the most-heavily-loaded node in the cluster,
   instead of generating a random token. 
   (CASSANDRA-385, CASSANDRA-517)
 * Miscellaneous bootstrap fixes (several tickets)
 * Ability to change a node's token even after it has data on it
   (CASSANDRA-541)
 * Ability to decommission a live node from the ring (CASSANDRA-435)
 * Semi-automatic loadbalancing via nodeprobe (CASSANDRA-192)
 * Add ability to set compaction thresholds at runtime via
   JMX / nodeprobe.  (CASSANDRA-465)
 * Add "comment" field to ColumnFamily definition. (CASSANDRA-481)
 * Additional JMX metrics (CASSANDRA-482)
 * JSON based export and import tools (several tickets)
 * Hinted Handoff fixes (several tickets)
 * Add key cache to improve read performance (CASSANDRA-423)
 * Simplified construction of custom ReplicationStrategy classes
   (CASSANDRA-497)
 * Graphical application (Swing) for ring integrity verification and 
   visualization was added to contrib (CASSANDRA-252)
 * Add DCQUORUM, DCQUORUMSYNC consistency levels and corresponding
   ReplicationStrategy / EndpointSnitch classes.  Experimental.
   (CASSANDRA-492)
 * Web client interface added to contrib (CASSANDRA-457)
 * More-efficient flush for Random, CollatedOPP partitioners 
   for normal writes (CASSANDRA-446) and bulk load (CASSANDRA-420)
 * Add MemtableFlushAfterMinutes, a global replacement for the old 
   per-CF FlushPeriodInMinutes setting (CASSANDRA-463)
 * optimizations to slice reading (CASSANDRA-350) and supercolumn
   queries (CASSANDRA-510)
 * force binding to given listenaddress for nodes with multiple
   interfaces (CASSANDRA-546)
 * stress.py benchmarking tool improvements (several tickets)
 * optimized replica placement code (CASSANDRA-525)
 * faster log replay on restart (CASSANDRA-539, CASSANDRA-540)
 * optimized local-node writes (CASSANDRA-558)
 * added get_range_slice, deprecating get_key_range (CASSANDRA-344)
 * expose TimedOutException to thrift (CASSANDRA-563)
 

0.4.2
 * Add validation disallowing null keys (CASSANDRA-486)
 * Fix race conditions in TCPConnectionManager (CASSANDRA-487)
 * Fix using non-utf8-aware comparison as a sanity check.
   (CASSANDRA-493)
 * Improve default garbage collector options (CASSANDRA-504)
 * Add "nodeprobe flush" (CASSANDRA-505)
 * remove NotFoundException from get_slice throws list (CASSANDRA-518)
 * fix get (not get_slice) of entire supercolumn (CASSANDRA-508)
 * fix null token during bootstrap (CASSANDRA-501)


0.4.1
 * Fix FlushPeriod columnfamily configuration regression
   (CASSANDRA-455)
 * Fix long column name support (CASSANDRA-460)
 * Fix for serializing a row that only contains tombstones
   (CASSANDRA-458)
 * Fix for discarding unneeded commitlog segments (CASSANDRA-459)
 * Add SnapshotBeforeCompaction configuration option (CASSANDRA-426)
 * Fix compaction abort under insufficient disk space (CASSANDRA-473)
 * Fix reading subcolumn slice from tombstoned CF (CASSANDRA-484)
 * Fix race condition in RVH causing occasional NPE (CASSANDRA-478)


0.4.0
 * fix get_key_range problems when a node is down (CASSANDRA-440)
   and add UnavailableException to more Thrift methods
 * Add example EndPointSnitch contrib code (several tickets)


0.4.0 RC2
 * fix SSTable generation clash during compaction (CASSANDRA-418)
 * reject method calls with null parameters (CASSANDRA-308)
 * properly order ranges in nodeprobe output (CASSANDRA-421)
 * fix logging of certain errors on executor threads (CASSANDRA-425)


0.4.0 RC1
 * Bootstrap feature is live; use -b on startup (several tickets)
 * Added multiget api (CASSANDRA-70)
 * fix Deadlock with SelectorManager.doProcess and TcpConnection.write
   (CASSANDRA-392)
 * remove key cache b/c of concurrency bugs in third-party
   CLHM library (CASSANDRA-405)
 * update non-major compaction logic to use two threshold values
   (CASSANDRA-407)
 * add periodic / batch commitlog sync modes (several tickets)
 * inline BatchMutation into batch_insert params (CASSANDRA-403)
 * allow setting the logging level at runtime via mbean (CASSANDRA-402)
 * change default comparator to BytesType (CASSANDRA-400)
 * add forwards-compatible ConsistencyLevel parameter to get_key_range
   (CASSANDRA-322)
 * r/m special case of blocking for local destination when writing with 
   ConsistencyLevel.ZERO (CASSANDRA-399)
 * Fixes to make BinaryMemtable [bulk load interface] useful (CASSANDRA-337);
   see contrib/bmt_example for an example of using it.
 * More JMX properties added (several tickets)
 * Thrift changes (several tickets)
    - Merged _super get methods with the normal ones; return values
      are now of ColumnOrSuperColumn.
    - Similarly, merged batch_insert_super into batch_insert.



0.4.0 beta
 * On-disk data format has changed to allow billions of keys/rows per
   node instead of only millions
 * Multi-keyspace support
 * Scan all sstables for all queries to avoid situations where
   different types of operation on the same ColumnFamily could
   disagree on what data was present
 * Snapshot support via JMX
 * Thrift API has changed a _lot_:
    - removed time-sorted CFs; instead, user-defined comparators
      may be defined on the column names, which are now byte arrays.
      Default comparators are provided for UTF8, Bytes, Ascii, Long (i64),
      and UUID types.
    - removed colon-delimited strings in thrift api in favor of explicit
      structs such as ColumnPath, ColumnParent, etc.  Also normalized
      thrift struct and argument naming.
    - Added columnFamily argument to get_key_range.
    - Change signature of get_slice to accept starting and ending
      columns as well as an offset.  (This allows use of indexes.)
      Added "ascending" flag to allow reasonably-efficient reverse
      scans as well.  Removed get_slice_by_range as redundant.
    - get_key_range operates on one CF at a time
    - changed `block` boolean on insert methods to ConsistencyLevel enum,
      with options of NONE, ONE, QUORUM, and ALL.
    - added similar consistency_level parameter to read methods
    - column-name-set slice with no names given now returns zero columns
      instead of all of them.  ("all" can run your server out of memory.
      use a range-based slice with a high max column count instead.)
 * Removed the web interface. Node information can now be obtained by 
   using the newly introduced nodeprobe utility.
 * More JMX stats
 * Remove magic values from internals (e.g. special key to indicate
   when to flush memtables)
 * Rename configuration "table" to "keyspace"
 * Moved to crash-only design; no more shutdown (just kill the process)
 * Lots of bug fixes

Full list of issues resolved in 0.4 is at https://issues.apache.org/jira/secure/IssueNavigator.jspa?reset=true&&pid=12310865&fixfor=12313862&resolution=1&sorter/field=issuekey&sorter/order=DESC


0.3.0 RC3
 * Fix potential deadlock under load in TCPConnection.
   (CASSANDRA-220)


0.3.0 RC2
 * Fix possible data loss when server is stopped after replaying
   log but before new inserts force memtable flush.
   (CASSANDRA-204)
 * Added BUGS file


0.3.0 RC1
 * Range queries on keys, including user-defined key collation
 * Remove support
 * Workarounds for a weird bug in JDK select/register that seems
   particularly common on VM environments. Cassandra should deploy
   fine on EC2 now
 * Much improved infrastructure: the beginnings of a decent test suite
   ("ant test" for unit tests; "nosetests" for system tests), code
   coverage reporting, etc.
 * Expanded node status reporting via JMX
 * Improved error reporting/logging on both server and client
 * Reduced memory footprint in default configuration
 * Combined blocking and non-blocking versions of insert APIs
 * Added FlushPeriodInMinutes configuration parameter to force
   flushing of infrequently-updated ColumnFamilies<|MERGE_RESOLUTION|>--- conflicted
+++ resolved
@@ -58,7 +58,8 @@
  * improve ignoring of obsolete mutations in index maintenance (CASSANDRA-2401)
  * recognize attempt to drop just the index while leaving the column
    definition alone (CASSANDRA-2619)
-<<<<<<< HEAD
+ * Fix regression where bootstrapping a node with no schema fails
+   (CASSANDRA-2625)
 
 
 0.8.0-beta1
@@ -89,11 +90,6 @@
  * cli no longer divides read_repair_chance by 100 (CASSANDRA-2458)
  * made CompactionInfo.getTaskType return an enum (CASSANDRA-2482)
  * add a server-wide cap on measured memtable memory usage (CASSANDRA-2006)
-=======
- * Don't allow {LOCAL|EACH}_QUORUM unless strategy is NTS (CASSANDRA-2627)
- * Fix regression where bootstrapping a node with no schema fails
-   (CASSANDRA-2625)
->>>>>>> c8f24146
 
 
 0.7.5
