--- conflicted
+++ resolved
@@ -1,4 +1,3 @@
-<<<<<<< HEAD
 2.2.0-rc2
  * (cqlsh) Allow setting the initial connection timeout (CASSANDRA-9601)
  * BulkLoader has --transport-factory option but does not use it (CASSANDRA-9675)
@@ -19,10 +18,7 @@
  * Add logback metrics (CASSANDRA-9378)
  * Update and refactor ant test/test-compression to run the tests in parallel (CASSANDRA-9583)
 Merged from 2.1:
-=======
-2.1.8
  * Ensure memtable book keeping is not corrupted in the event we shrink usage (CASSANDRA-9681)
->>>>>>> b757db14
  * Update internal python driver for cqlsh (CASSANDRA-9064)
  * Fix IndexOutOfBoundsException when inserting tuple with too many
    elements using the string literal notation (CASSANDRA-9559)
